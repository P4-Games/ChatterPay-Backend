import { FastifyInstance } from 'fastify';
import { getNFT, mintNFT } from '../controllers/nftController';

<<<<<<< HEAD
const tokenRoutes = async (fastify: FastifyInstance) => {
    fastify.post('/nft/', swap);
=======
const nftRoutes = async (fastify: FastifyInstance) => {
    fastify.post('/nft', mintNFT);
    fastify.get('/nft/:id', getNFT);
    //fastify.post('/nft/transfer', transferNFT);
>>>>>>> 02f14970
};

export default nftRoutes;<|MERGE_RESOLUTION|>--- conflicted
+++ resolved
@@ -1,15 +1,10 @@
 import { FastifyInstance } from 'fastify';
 import { getNFT, mintNFT } from '../controllers/nftController';
 
-<<<<<<< HEAD
-const tokenRoutes = async (fastify: FastifyInstance) => {
-    fastify.post('/nft/', swap);
-=======
 const nftRoutes = async (fastify: FastifyInstance) => {
-    fastify.post('/nft', mintNFT);
+    fastify.post('/nft/', mintNFT);
     fastify.get('/nft/:id', getNFT);
     //fastify.post('/nft/transfer', transferNFT);
->>>>>>> 02f14970
 };
 
 export default nftRoutes;