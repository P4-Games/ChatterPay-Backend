--- conflicted
+++ resolved
@@ -103,10 +103,7 @@
   status: string;
   chain_id: number;
   date?: Date;
-<<<<<<< HEAD
-=======
   user_notes?: string;
->>>>>>> be326b2d
 }
 
 export interface ConversionRates {
