import { ethers } from 'ethers';

/**
 * Basic token information including price
 */
export interface TokenInfo {
  symbol: string;
  address: string;
  type: string;
  rateUSD: number;
  display_decimals: number;
<<<<<<< HEAD
=======
  display_symbol: string;
>>>>>>> 8fbe9b59
}

/**
 * Supported fiat currencies for conversion
 */
export type Currency = 'USD' | 'UYU' | 'ARS' | 'BRL';

/**
 * Fiat currency quote information
 */
export interface FiatQuote {
  currency: Currency;
  rate: number;
}

/**
 * Token information including balance
 */
export interface TokenBalance extends TokenInfo {
  balance: string;
}

/**
 * Detailed balance information for a token including conversions
 */
export interface BalanceInfo {
  network: string;
  token: string;
  balance: number;
  balance_conv: Record<Currency, number>;
}

export interface WalletBalanceInfo {
  walletBalance: string;
  amountToCheck: string;
  enoughBalance: boolean;
}

export interface CheckBalanceConditionsResult {
  success: boolean;
  setupContractsResult: SetupContractReturn | null;
  entryPointContract: ethers.Contract | null;
}

export interface swapTokensData {
  tokenInputAddress: string;
  tokenInputSymbol: string;
  tokenInputDisplaySymbol: string;
  tokenOutputAddress: string;
  tokenOutputSymbol: string;
  tokenOutputDisplaySymbol: string;
}

export interface ExecuteSwapResult {
  success: boolean;
  approveTransactionHash: string;
  swapTransactionHash: string;
}

export interface ExecueTransactionResult {
  success: boolean;
  transactionHash: string;
  error: string;
}

export interface SetupContractReturn {
  provider: ethers.providers.JsonRpcProvider;
  signer: ethers.Wallet;
  backendSigner: ethers.Wallet;
  chatterPay: ethers.Contract;
  proxy: ComputedAddress;
  accountExists: boolean;
}

export enum ConcurrentOperationsEnum {
  Transfer = 'transfer',
  Swap = 'swap',
  MintNft = 'mint_nft',
  MintNftCopy = 'mint_nft_copy',
  WithdrawAll = 'withdraw_all'
}

export interface TransactionData {
  tx: string;
  walletFrom: string;
  walletTo: string;
  amount: number;
  fee: number;
  token: string;
  type: string;
  status: string;
  chain_id: number;
  date?: Date;
}

export interface ConversionRates {
  [token: string]: {
    [currency: string]: number;
  };
}

export interface MintResult {
  tokenAddress: string;
  txHash: string;
}

export interface PhoneNumberToAddress {
  hashedPrivateKey: string;
  privateKey: string;
  publicKey: string;
}

export interface ComputedAddress {
  proxyAddress: string;
  EOAAddress: string;
  privateKey: string;
  privateKeyNotHashed: string;
<<<<<<< HEAD
}
=======
}

export const rpcProviders = {
  ALCHEMY: 'alchemy',
  PIMLICO: 'pimlico'
} as const;

export type RpcProvider = (typeof rpcProviders)[keyof typeof rpcProviders];

export enum CacheNames {
  OPENSEA = 'openSea',
  PRICE = 'priceCache',
  ABI = 'abiCache',
  NOTIFICATION = 'notificationTemplateCache',
  TOR = 'torCache',
  COINGECKO = 'coingeckoCache'
}

export const notificationLanguages = ['en', 'es', 'pt'] as const;
export type NotificationLanguage = (typeof notificationLanguages)[number];
>>>>>>> 8fbe9b59
<|MERGE_RESOLUTION|>--- conflicted
+++ resolved
@@ -9,10 +9,7 @@
   type: string;
   rateUSD: number;
   display_decimals: number;
-<<<<<<< HEAD
-=======
   display_symbol: string;
->>>>>>> 8fbe9b59
 }
 
 /**
@@ -130,9 +127,6 @@
   EOAAddress: string;
   privateKey: string;
   privateKeyNotHashed: string;
-<<<<<<< HEAD
-}
-=======
 }
 
 export const rpcProviders = {
@@ -152,5 +146,4 @@
 }
 
 export const notificationLanguages = ['en', 'es', 'pt'] as const;
-export type NotificationLanguage = (typeof notificationLanguages)[number];
->>>>>>> 8fbe9b59
+export type NotificationLanguage = (typeof notificationLanguages)[number];