--- conflicted
+++ resolved
@@ -17,11 +17,7 @@
  */
 export function formatIdentifierWithOptionalName(
   identifier: string,
-<<<<<<< HEAD
-  name?: string,
-=======
   name?: string | null,
->>>>>>> f50017b3
   maskIdentifier?: boolean
 ): string {
   let formattedIdentifier = identifier;
