--- conflicted
+++ resolved
@@ -197,12 +197,7 @@
     chain_id: number = networkChainIds.default,
 ): Promise<{ transactionHash: string }> {
     const blockchain = await getBlockchain(chain_id);
-<<<<<<< HEAD
-    const seedPrivateKey = PRIVATE_KEY;
-    if (!seedPrivateKey) {
-=======
     if (!PRIVATE_KEY) {
->>>>>>> e0cc3865
         throw new Error('Seed private key not found in environment variables');
     }
 
