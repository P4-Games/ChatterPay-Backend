--- conflicted
+++ resolved
@@ -19,75 +19,4 @@
     Logger.error('getGcpFile', urlFile, (error as Error).message);
     throw new Error(`Error getting file ${urlFile} from GCP bucket`);
   }
-<<<<<<< HEAD
-};
-
-/**
- * Retrieves an ABI file from the cache or fetches it from the GCP bucket if not cached.
- *
- * @param {string} fileName - The name of the ABI file to retrieve.
- * @returns {Promise<ABI>} The ABI object retrieved from the cache or GCP bucket.
- */
-export const getFile = async (fileName: string): Promise<ABI> => {
-  let abi = cache.get<ABI>(fileName);
-
-  if (!abi) {
-    abi = await getGcpFile(fileName);
-    cache.set(fileName, abi);
-  }
-
-  return abi;
-};
-
-/**
- * Retrieves the ERC20 ABI from the GCP bucket.
- *
- * @returns {Promise<ABI>} The ERC20 ABI object.
- */
-export const getERC20ABI = async (): Promise<ABI> => getFile(GCP_ABIs.ERC20);
-
-/**
- * Retrieves the ChatterPay NFT ABI from the GCP bucket.
- *
- * @returns {Promise<ABI>} The ChatterPay NFT ABI object.
- */
-export const getChatterPayNFTABI = async (): Promise<ABI> => getFile(GCP_ABIs.ChatterPayNFT);
-
-/**
- * Retrieves the ChatterPay Wallet ABI from the GCP bucket.
- *
- * @returns {Promise<ABI>} The ChatterPay Wallet ABI object.
- */
-export const getChatterPayWalletABI = async (): Promise<ABI> => getFile(GCP_ABIs.ChatterPayWallet);
-
-/**
- * Retrieves the ChatterPay Wallet Factory ABI from the GCP bucket.
- *
- * @returns {Promise<ABI>} The ChatterPay Wallet Factory ABI object.
- */
-export const getChatterPayWalletFactoryABI = async (): Promise<ABI> =>
-  getFile(GCP_ABIs.ChatterPayWalletFactory);
-
-/**
- * Retrieves the EntryPoint ABI from the GCP bucket.
- *
- * @returns {Promise<ABI>} The EntryPoint ABI object.
- */
-export const getEntryPointABI = async (): Promise<ABI> => getFile(GCP_ABIs.EntryPoint);
-
-/**
- * Retrieves the ChatterPay ABI from the GCP bucket.
- *
- * @returns {Promise<ABI>} The ChatterPay ABI object.
- */
-export const getChatterpayABI = async (): Promise<ABI> => getFile(GCP_ABIs.ChatterPay);
-
-/**
- * Retrieves the Chainlink ABI from the GCP bucket.
- *
- * @returns {Promise<ABI>} The ChatterPay ABI object.
- */
-export const getPriceFeedABI = async (): Promise<ABI> => getFile(GCP_ABIs.ChainlinkPriceFeed);
-=======
-};
->>>>>>> 917fbdd9
+};