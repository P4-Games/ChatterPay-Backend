import { getAddress } from 'ethers/lib/utils';
import { gql, request } from 'graphql-request';

import { UserModel } from '../models/userModel';
import { Logger } from '../helpers/loggerHelper';
import { getTokenInfo } from './blockchainService';
import Token, { IToken } from '../models/tokenModel';
import { TransactionData } from '../types/commonType';
import { mongoTokenService } from './mongo/mongoTokenService';
import Blockchain, { IBlockchain } from '../models/blockchainModel';
import { GRAPH_API_EXTERNAL_DEPOSITS_URL } from '../config/constants';
import { mongoBlockchainService } from './mongo/mongoBlockchainService';
import { sendReceivedTransferNotification } from './notificationService';
import { mongoTransactionService } from './mongo/mongoTransactionService';

/**
 * GraphQL query to fetch external deposits.
 */
const QUERY_EXTERNAL_DEPOSITS = gql`
  query getExternalDeposits($lastTimestamp: Int!) {
    chatterPayTransfers(
      where: { blockTimestamp_gt: $lastTimestamp }
      orderBy: blockTimestamp
      orderDirection: asc
      first: 1000
    ) {
      id
      from
      to
      value
      token
      blockTimestamp
      transactionHash
    }
  }
`;

/**
 * Interface representing a transfer transaction from the subgraph.
 */
interface Transfer {
  id: string;
  from: string;
  to: string;
  value: string;
  token: string;
  blockTimestamp: string;
  transactionHash: string;
}

/**
 * Processes a single external deposit.
 * @async
 * @param {Transfer} transfer - The transfer object to process.
 * @param {number} chanId - The chain ID where the transfer occurred.
 * @param {boolean} sendNotification - Enable / Disable send external deposit notification
 */
async function processExternalDeposit(
  transfer: Transfer,
  chanId: number,
  sendNotification: boolean
) {
  try {
    // First validate if the token is listed and active
    const tokenObject = await mongoTokenService.getToken(transfer.token, chanId);

    if (!tokenObject) {
      Logger.warn(
        'processExternalDeposit',
        `External Deposit transaction rejected: Token ${transfer.token} is not listed for chain ${chanId}`
      );
      return;
    }

    const normalizedTo = transfer.to.toLowerCase();

    // Find users with at least one wallet_proxy that matches (case-insensitive)
    const candidates = await UserModel.find({
      'wallets.wallet_proxy': { $regex: new RegExp(`^${normalizedTo}$`, 'i') }
    });

    // Filter in memory to ensure exact lowercase match
    const user = candidates.find((u) =>
      u.wallets.some((w) => w.wallet_proxy && w.wallet_proxy.toLowerCase() === normalizedTo)
    );

    if (user) {
      Logger.debug(
        'processExternalDeposit',
        `Processing external deposit for user user: ${transfer.to}. Transfer: ${JSON.stringify(transfer)}`
      );
      const value = Number((Number(transfer.value) / 10 ** tokenObject.decimals).toFixed(4));

      // Get token info
      const networkConfig: IBlockchain = await mongoBlockchainService.getNetworkConfig();
      const blockchainTokens = await Token.find({ chain_id: chanId });
      const tokenInfo: IToken | undefined = getTokenInfo(
        networkConfig,
        blockchainTokens,
        transfer.token
      );

      if (!tokenInfo) {
        Logger.warn(
          'processExternalDeposit',
          `Token info not found for address: ${transfer.token}`
        );
        return;
      }

      Logger.debug('processExternalDeposit', 'Saving external deposit transaction in database.');
<<<<<<< HEAD
      const transactionData: TransactionData = {
        tx: transfer.id,
        walletFrom: transfer.from,
        walletTo: transfer.to,
=======

      // Some subgraphs use `id` as a composite of `txHash + logIndex`.
      // We extract only the first 66 characters to get the actual transaction hash (0x + 64 hex digits).
      const txHash = transfer.id.slice(0, 66);

      const transactionData: TransactionData = {
        tx: txHash,
        walletFrom: getAddress(transfer.from),
        walletTo: getAddress(transfer.to),
>>>>>>> 1a29ffdc
        amount: value,
        fee: 0,
        token: tokenInfo.symbol,
        type: 'deposit',
        status: 'completed',
        chain_id: chanId,
        date: new Date(Number(transfer.blockTimestamp) * 1000)
      };
      await mongoTransactionService.saveTransaction(transactionData);

      if (sendNotification) {
        await sendReceivedTransferNotification(
          transfer.to,
          null,
          user.phone_number,
          value.toString(),
          tokenInfo.symbol
        );
        Logger.debug(
          'processExternalDeposit',
<<<<<<< HEAD
          `Notification sent successfully for transfer ${transfer.id} to user ${user.phone_number}`
=======
          `Notification sent successfully for transfer ${txHash} to user ${user.phone_number}`
>>>>>>> 1a29ffdc
        );
      }
    } else {
      Logger.warn(
        'processExternalDeposit',
        `No user found with wallet: ${transfer.to}. Transfer not processed: ${JSON.stringify(transfer)}`
      );
    }
  } catch (error) {
    Logger.error('processExternalDeposit', `transfer: ${JSON.stringify(transfer)}`, error);
    // avoid throw
  }
}

/**
 * Fetches and processes external deposits for users in the ecosystem.
 *
 * @async
 * @param {string} routerAddress - The address of the Uniswap V2 router (used to filter internal transfers).
 * @param {string} poolAddress - The address of the Uniswap v3 Pool (used to filter internal transfers)
 * @param {number} chainId - The ID of the blockchain network being processed.
 * @param {boolean} sendNotification - Enable / Disable send external deposit notification
 * @returns {Promise<string>} A message indicating the result of the processing.
 */
export async function fetchExternalDeposits(
  routerAddress: string,
  poolAddress: string,
  chainId: number,
  sendNotification: boolean
) {
  try {
    const blockchain = await Blockchain.findOne({ chainId });

    if (!blockchain) {
      const message = `No network found for chain_id ${chainId}`;
      Logger.error('fetchExternalDeposits', message);
      return message;
    }

    if (!blockchain.externalDeposits) {
      const message = `Missing externalDeposits structure in bdd for network ${chainId}`;
      Logger.error('fetchExternalDeposits', message);
      return message;
    }

    const fromTimestamp = blockchain.externalDeposits?.lastBlockProcessed || 0;
    const variables = {
      lastTimestamp: fromTimestamp
    };

    Logger.log(
      'fetchExternalDeposits',
      `Fetching network (${chainId}), fromTimestamp: ${fromTimestamp}, variables: ${JSON.stringify(variables)}`
    );

    // Execute the GraphQL query
    const data = await request<{ chatterPayTransfers: Transfer[] }>(
      GRAPH_API_EXTERNAL_DEPOSITS_URL,
      QUERY_EXTERNAL_DEPOSITS,
      variables
    );

    // Filter out Uniswap V2 router transfers & Uniswap V3 Pool transfers.
    const externalDeposits = data.chatterPayTransfers.filter(
      (transfer) =>
        transfer.from.toLowerCase() !== routerAddress.toLowerCase() &&
        transfer.from.toLowerCase() !== poolAddress.toLowerCase()
    );

    // Process each external deposit
    await Promise.all(
      externalDeposits.map((transfer) =>
        processExternalDeposit(transfer, chainId, sendNotification)
      )
    );

    // Update the last processed Block in BDD
    let finalMsg = `No new deposits found since Block ${fromTimestamp}`;
    if (externalDeposits.length > 0) {
      const maxTimestampProcessed = Math.max(
        ...externalDeposits.map((t) => parseInt(t.blockTimestamp, 10))
      );

      blockchain.externalDeposits.lastBlockProcessed = maxTimestampProcessed;
      blockchain.externalDeposits.updatedAt = new Date();
      await blockchain.save();
      finalMsg = `Processed external deposits up to Block ${maxTimestampProcessed}`;
      Logger.info('fetchExternalDeposits', finalMsg);
      return finalMsg;
    }

    Logger.info('fetchExternalDeposits', finalMsg);
    return finalMsg;
  } catch (error) {
    Logger.error('fetchExternalDeposits', `Error fetching external deposits: ${error}`);
    return `Error fetching external deposits: ${error}`;
  }
}<|MERGE_RESOLUTION|>--- conflicted
+++ resolved
@@ -109,12 +109,6 @@
       }
 
       Logger.debug('processExternalDeposit', 'Saving external deposit transaction in database.');
-<<<<<<< HEAD
-      const transactionData: TransactionData = {
-        tx: transfer.id,
-        walletFrom: transfer.from,
-        walletTo: transfer.to,
-=======
 
       // Some subgraphs use `id` as a composite of `txHash + logIndex`.
       // We extract only the first 66 characters to get the actual transaction hash (0x + 64 hex digits).
@@ -124,7 +118,6 @@
         tx: txHash,
         walletFrom: getAddress(transfer.from),
         walletTo: getAddress(transfer.to),
->>>>>>> 1a29ffdc
         amount: value,
         fee: 0,
         token: tokenInfo.symbol,
@@ -145,11 +138,7 @@
         );
         Logger.debug(
           'processExternalDeposit',
-<<<<<<< HEAD
-          `Notification sent successfully for transfer ${transfer.id} to user ${user.phone_number}`
-=======
           `Notification sent successfully for transfer ${txHash} to user ${user.phone_number}`
->>>>>>> 1a29ffdc
         );
       }
     } else {
