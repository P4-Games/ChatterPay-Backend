--- conflicted
+++ resolved
@@ -55,13 +55,8 @@
  */
 async function processExternalDeposit(transfer: Transfer, chain_id: number) {
   // First validate if the token is listed and active
-<<<<<<< HEAD
-  const isTokenValid = await mongoTokenService.isValidToken(transfer.token, chain_id);
-  if (!isTokenValid) {
-=======
   const tokenObject = await mongoTokenService.getToken(transfer.token, chain_id);
   if (!tokenObject) {
->>>>>>> f50017b3
     Logger.warn(
       'processExternalDeposit',
       `Transfer rejected: Token ${transfer.token} is not listed for chain ${chain_id}`
@@ -119,15 +114,9 @@
     try {
       // Send incoming transfer notification message, and record tx data
       await sendReceivedTransferNotification(
-<<<<<<< HEAD
-        user.phone_number,
-        user.name,
-        transfer.to,
-=======
         transfer.to,
         null,
         user.phone_number,
->>>>>>> f50017b3
         value.toString(),
         tokenInfo.symbol
       );
