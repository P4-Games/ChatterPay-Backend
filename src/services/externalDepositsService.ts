--- conflicted
+++ resolved
@@ -11,14 +11,6 @@
 import { mongoBlockchainService } from './mongo/mongoBlockchainService';
 import { sendReceivedTransferNotification } from './notificationService';
 import { mongoTransactionService } from './mongo/mongoTransactionService';
-<<<<<<< HEAD
-import { GRAPH_API_USDT_URL, GRAPH_API_WETH_URL } from '../config/constants';
-
-/**
- * The GraphQL API URLs for querying external deposits.
- */
-=======
->>>>>>> 47ba55cb
 
 /**
  * GraphQL query to fetch external deposits.
@@ -61,14 +53,6 @@
  * @param {Transfer} transfer - The transfer object to process.
  * @param {number} chain_id - The chain ID where the transfer occurred.
  */
-<<<<<<< HEAD
-async function processExternalDeposit(
-  transfer: Transfer & { token: string },
-  token: string,
-  chain_id: number
-) {
-  const user = await UserModel.findOne({ wallet: { $regex: new RegExp(`^${transfer.to}$`, 'i') } });
-=======
 async function processExternalDeposit(transfer: Transfer, chain_id: number) {
   // First validate if the token is listed and active
   const isTokenValid = await mongoTokenService.isValidToken(transfer.token, chain_id);
@@ -89,7 +73,6 @@
   const user = candidates.find((u) =>
     u.wallets.some((w) => w.wallet_proxy && w.wallet_proxy.toLowerCase() === normalizedTo)
   );
->>>>>>> 47ba55cb
 
   if (user) {
     const value = Number((Number(transfer.value) / 1e18).toFixed(4));
@@ -159,27 +142,7 @@
     const lastProcessedBlock = await LastProcessedBlock.findOne({
       networkName
     });
-<<<<<<< HEAD
-    const fromBlock = lastProcessedBlock ? lastProcessedBlock.blockNumber : 0;
-
-    // Fetch all user wallet addresses
-    const users = await UserModel.find(
-      {
-        'wallets.chain_id': chain_id
-      },
-      {
-        'wallets.wallet_proxy': 1,
-        'wallets.chain_id': 1
-      }
-    );
-    Logger.log('fetchExternalDeposits', users);
-
-    const ecosystemAddresses = users.flatMap((user) =>
-      user.wallets.map((wallet) => wallet.wallet_proxy.toLowerCase())
-    );
-=======
     const fromTimestamp = lastProcessedBlock ? lastProcessedBlock.blockNumber : 0;
->>>>>>> 47ba55cb
 
     // Prepare variables for the GraphQL query
     const variables = {
@@ -187,11 +150,7 @@
     };
     Logger.log(
       'fetchExternalDeposits',
-<<<<<<< HEAD
-      `Fetching chain_id ${chain_id}, fromBlock: ${fromBlock}, users ${JSON.stringify(users)}, variables: ${JSON.stringify(variables)}`
-=======
       `Fetching chain_id ${chain_id}, fromTimestamp: ${fromTimestamp}, variables: ${JSON.stringify(variables)}`
->>>>>>> 47ba55cb
     );
 
     // Execute the GraphQL query
@@ -208,11 +167,7 @@
 
     // Process each external deposit
     await Promise.all(
-<<<<<<< HEAD
-      externalDeposits.map((transfer) => processExternalDeposit(transfer, transfer.token, chain_id))
-=======
       externalDeposits.map((transfer) => processExternalDeposit(transfer, chain_id))
->>>>>>> 47ba55cb
     );
 
     // Update the last processed timestamp
