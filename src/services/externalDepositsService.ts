import { gql, request } from 'graphql-request';

import Token from '../models/tokenModel';
import { UserModel } from '../models/userModel';
import { Logger } from '../helpers/loggerHelper';
import { getTokenInfo } from './blockchainService';
import { TransactionData } from '../types/commonType';
import { mongoTokenService } from './mongo/mongoTokenService';
import { GRAPH_API_EXTERNAL_DEPOSITS_URL } from '../config/constants';
import { LastProcessedBlock } from '../models/lastProcessedBlockModel';
import { mongoBlockchainService } from './mongo/mongoBlockchainService';
import { sendReceivedTransferNotification } from './notificationService';
import { mongoTransactionService } from './mongo/mongoTransactionService';

/**
 * GraphQL query to fetch external deposits.
 */
const QUERY_EXTERNAL_DEPOSITS = gql`
  query getExternalDeposits($lastTimestamp: Int!) {
    chatterPayTransfers(
      where: { blockTimestamp_gt: $lastTimestamp }
      orderBy: blockTimestamp
      orderDirection: asc
      first: 1000
    ) {
      id
      from
      to
      value
      token
      blockTimestamp
      transactionHash
    }
  }
`;

/**
 * Interface representing a transfer transaction from the subgraph.
 */
interface Transfer {
  id: string;
  from: string;
  to: string;
  value: string;
  token: string;
  blockTimestamp: string;
  transactionHash: string;
}

/**
<<<<<<< HEAD
 * Validates if a token is listed in our system
 * @param {string} tokenAddress - The token address to validate
 * @param {number} chain_id - The chain ID where the token exists
 * @returns {Promise<boolean>} True if the token is listed
 */
async function isValidToken(tokenAddress: string, chain_id: number): Promise<boolean> {
  // Normalize the token address to lowercase for comparison
  const normalizedTokenAddress = tokenAddress.toLowerCase();
  
  const token = await Token.findOne({ 
    $or: [
      { address: normalizedTokenAddress },
      { address: { $regex: new RegExp(`^${normalizedTokenAddress}$`, 'i') } }
    ],
    chain_id
  });

  if (!token) {
    Logger.warn(
      'isValidToken',
      `Token not found in database: ${normalizedTokenAddress} for chain ${chain_id}`
    );
    return false;
  }

  return true;
}

/**
=======
>>>>>>> fb5bf89e
 * Processes a single external deposit.
 * @async
 * @param {Transfer} transfer - The transfer object to process.
 * @param {number} chain_id - The chain ID where the transfer occurred.
 */
async function processExternalDeposit(transfer: Transfer, chain_id: number) {
<<<<<<< HEAD
  // First validate if the token is listed
  const isTokenValid = await isValidToken(transfer.token, chain_id);
=======
  // First validate if the token is listed and active
  const isTokenValid = await mongoTokenService.isValidToken(transfer.token, chain_id);
>>>>>>> fb5bf89e
  if (!isTokenValid) {
    Logger.warn(
      'processExternalDeposit',
      `Transfer rejected: Token ${transfer.token} is not listed for chain ${chain_id}`
    );
    return;
  }

  const normalizedTo = transfer.to.toLowerCase();
  // Busca usuarios que tengan al menos un wallet_proxy que coincida (case-insensitive)
  const candidates = await UserModel.find({
    'wallets.wallet_proxy': { $regex: new RegExp(`^${normalizedTo}$`, 'i') }
  });
  // Filtra en memoria para asegurar coincidencia exacta en lowercase
  const user = candidates.find(u =>
    u.wallets.some(w => w.wallet_proxy && w.wallet_proxy.toLowerCase() === normalizedTo)
  );

  if (user) {
    const value = Number((Number(transfer.value) / 1e18).toFixed(4));

    // Get token info
    const networkConfig = await mongoBlockchainService.getNetworkConfig();
    const blockchainTokens = await Token.find({ chain_id });
    const tokenInfo = getTokenInfo(networkConfig, blockchainTokens, transfer.token);
    
    if (!tokenInfo) {
      Logger.warn('processExternalDeposit', `Token info not found for address: ${transfer.token}`);
      return;
    }

    Logger.log('processExternalDeposit', 'Updating swap transactions in database.');
    const transactionData: TransactionData = {
      tx: transfer.id,
      walletFrom: transfer.from,
      walletTo: transfer.to,
      amount: value,
      fee: 0,
      token: tokenInfo.symbol,
      type: 'deposit',
      status: 'completed',
      chain_id
    };
    await mongoTransactionService.saveTransaction(transactionData);

    try {
      // Send incoming transfer notification message, and record tx data
      await sendReceivedTransferNotification(
        user.phone_number,
        user.name,
        transfer.to,
        value.toString(),
        tokenInfo.symbol
      );
      Logger.log(
        'processExternalDeposit',
        `Notification sent successfully for transfer ${transfer.id} to user ${user.phone_number}`
      );
    } catch (error) {
      Logger.error(
        'processExternalDeposit',
        `Failed to send notification for transfer ${transfer.id}: ${error}`
      );
    }
  } else {
    Logger.warn(
      'processExternalDeposit',
      `No user found with wallet: ${transfer.to}. Transfer not processed: ${JSON.stringify(transfer)}`
    );
  }
}

/**
 * Fetches and processes external deposits for users in the ecosystem.
 * @async
 */
export async function fetchExternalDeposits(
  networkName: string,
  routerAddress: string,
  chain_id: number
) {
  try {
    // Get the last processed timestamp
    const lastProcessedBlock = await LastProcessedBlock.findOne({
      networkName
    });
    const fromTimestamp = lastProcessedBlock ? lastProcessedBlock.blockNumber : 0;

    // Prepare variables for the GraphQL query
    const variables = {
      lastTimestamp: fromTimestamp
    };
    Logger.log(
      'fetchExternalDeposits',
      `Fetching chain_id ${chain_id}, fromTimestamp: ${fromTimestamp}, variables: ${JSON.stringify(variables)}`
    );

    // Execute the GraphQL query
    const data = await request<{ chatterPayTransfers: Transfer[] }>(
      GRAPH_API_EXTERNAL_DEPOSITS_URL,
      QUERY_EXTERNAL_DEPOSITS,
      variables
    );

    // Filter out Uniswap V3 router transfers
    const externalDeposits = data.chatterPayTransfers.filter(
      (transfer) => transfer.from.toLowerCase() !== routerAddress.toLowerCase()
    );

    // Process each external deposit
    await Promise.all(
      externalDeposits.map((transfer) => processExternalDeposit(transfer, chain_id))
    );

    // Update the last processed timestamp
    if (externalDeposits.length > 0) {
      const maxTimestampProcessed = Math.max(
        ...externalDeposits.map((t) => parseInt(t.blockTimestamp, 10))
      );
      await LastProcessedBlock.findOneAndUpdate(
        { networkName },
        { blockNumber: maxTimestampProcessed },
        { upsert: true }
      );
      return `Processed external deposits up to timestamp ${maxTimestampProcessed}`;
    }

    return `No new deposits found since timestamp ${fromTimestamp}`;
  } catch (error) {
    Logger.error('fetchExternalDeposits', `Error fetching external deposits: ${error}`);
    return `Error fetching external deposits: ${error}`;
  }
}<|MERGE_RESOLUTION|>--- conflicted
+++ resolved
@@ -48,51 +48,14 @@
 }
 
 /**
-<<<<<<< HEAD
- * Validates if a token is listed in our system
- * @param {string} tokenAddress - The token address to validate
- * @param {number} chain_id - The chain ID where the token exists
- * @returns {Promise<boolean>} True if the token is listed
- */
-async function isValidToken(tokenAddress: string, chain_id: number): Promise<boolean> {
-  // Normalize the token address to lowercase for comparison
-  const normalizedTokenAddress = tokenAddress.toLowerCase();
-  
-  const token = await Token.findOne({ 
-    $or: [
-      { address: normalizedTokenAddress },
-      { address: { $regex: new RegExp(`^${normalizedTokenAddress}$`, 'i') } }
-    ],
-    chain_id
-  });
-
-  if (!token) {
-    Logger.warn(
-      'isValidToken',
-      `Token not found in database: ${normalizedTokenAddress} for chain ${chain_id}`
-    );
-    return false;
-  }
-
-  return true;
-}
-
-/**
-=======
->>>>>>> fb5bf89e
  * Processes a single external deposit.
  * @async
  * @param {Transfer} transfer - The transfer object to process.
  * @param {number} chain_id - The chain ID where the transfer occurred.
  */
 async function processExternalDeposit(transfer: Transfer, chain_id: number) {
-<<<<<<< HEAD
-  // First validate if the token is listed
-  const isTokenValid = await isValidToken(transfer.token, chain_id);
-=======
   // First validate if the token is listed and active
   const isTokenValid = await mongoTokenService.isValidToken(transfer.token, chain_id);
->>>>>>> fb5bf89e
   if (!isTokenValid) {
     Logger.warn(
       'processExternalDeposit',
