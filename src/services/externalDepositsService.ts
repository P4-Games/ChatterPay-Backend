import { getAddress } from 'ethers/lib/utils';
import { gql, request } from 'graphql-request';

import { UserModel } from '../models/userModel';
import { Logger } from '../helpers/loggerHelper';
import { getTokenInfo } from './blockchainService';
import Token, { IToken } from '../models/tokenModel';
import { TransactionData } from '../types/commonType';
<<<<<<< HEAD
import { mongoTokenService } from './mongo/mongoTokenService';
import Blockchain, { IBlockchain } from '../models/blockchainModel';
import { mongoBlockchainService } from './mongo/mongoBlockchainService';
import { sendReceivedTransferNotification } from './notificationService';
import { mongoTransactionService } from './mongo/mongoTransactionService';
import { THE_GRAPH_API_KEY, THE_GRAPH_EXTERNAL_DEPOSITS_URL } from '../config/constants';
=======
import { formatTokenAmount } from '../helpers/formatHelper';
import { mongoTokenService } from './mongo/mongoTokenService';
import Blockchain, { IBlockchain } from '../models/blockchainModel';
import { mongoBlockchainService } from './mongo/mongoBlockchainService';
import { mongoTransactionService } from './mongo/mongoTransactionService';
import { sendReceivedExternalTransferNotification } from './notificationService';
import { mongoExternalDepositsService } from './mongo/mongoExternalDepositsService';
import {
  THE_GRAPH_API_KEY,
  EXTERNAL_DEPOSITS_PROVIDER,
  THE_GRAPH_EXTERNAL_DEPOSITS_URL,
  EXTERNAL_DEPOSITS_PROVIDER_IS_ALCHEMY
} from '../config/constants';
>>>>>>> 3f34f9f0

/**
 * GraphQL query to fetch external deposits.
 */
const THE_GRAPH_QUERY_EXTERNAL_DEPOSITS = gql`
<<<<<<< HEAD
  query getExternalDeposits($lastTimestamp: Int!) {
=======
  query getExternalDeposits($lastTimestamp: BigInt!) {
>>>>>>> 3f34f9f0
    chatterPayTransfers(
      where: { blockTimestamp_gt: $lastTimestamp }
      orderBy: blockTimestamp
      orderDirection: asc
      first: 1000
    ) {
      id
      from
      to
      value
      token
<<<<<<< HEAD
=======
      blockNumber
>>>>>>> 3f34f9f0
      blockTimestamp
      transactionHash
    }
  }
`;

/**
 * Interface representing a transfer transaction from the subgraph.
 */
interface Transfer {
  id: string;
  from: string;
  to: string;
  value: string;
  token: string;
<<<<<<< HEAD
=======
  blockNumber: string;
>>>>>>> 3f34f9f0
  blockTimestamp: string;
  transactionHash: string;
}

/**
 * Processes pending external deposits from the Alchemy provider and records them in the `transactions` collection.
 *
 * This function mirrors the logic used in `processTheGraphExternalDeposit`, but sources deposits
 * from the local `external_deposits` schema populated by Alchemy webhooks.
 *
 * Business rules:
 * - Validates that the referenced token is listed and active for the given chain.
 * - Matches each deposit to a registered user by `wallets.wallet_proxy` (case-insensitive).
 * - Skips already processed or duplicated transactions (`trx_hash` exists).
 * - Converts raw on-chain values (BigInt strings) to numeric amounts using token decimals.
 * - Inserts valid deposits as `type: "external"` and `status: "completed"` in the `transactions` collection.
 * - Marks each processed record in `external_deposits` as `status: "processed"`.
 * - Optionally sends user notifications for new deposits when `sendNotification` is true.
 *
 * @async
<<<<<<< HEAD
 * @param {Transfer} transfer - The transfer object to process.
 * @param {number} chanId - The chain ID where the transfer occurred.
 * @param {boolean} sendNotification - Enable / Disable send external deposit notification
 */
async function processExternalDeposit(
=======
 * @param {number} chainId - The blockchain network ID being processed.
 * @param {boolean} sendNotification - Whether to send deposit notifications to matched users.
 * @returns {Promise<string>} A summary message indicating how many deposits were inserted or skipped.
 */
const processAlchemyExternalDeposits = async (
  chainId: number,
  sendNotification: boolean
): Promise<string> => {
  const deposits = await mongoExternalDepositsService.getUnprocessedAlchemyDeposits(chainId);
  if (deposits.length === 0) {
    return 'No external deposits pending for processing (alchemy).';
  }

  type Totals = { inserted: number; skipped: number };

  const totals = await deposits.reduce<Promise<Totals>>(
    async (prevPromise, dep) => {
      const acc = await prevPromise;

      try {
        // Normalize token to satisfy type safety
        const tokenAddress = dep.token ?? '';
        const tokenObject = tokenAddress
          ? await mongoTokenService.getToken(tokenAddress, chainId)
          : null;

        if (!tokenObject) {
          Logger.warn(
            'processAlchemyExternalDeposit',
            `External deposit rejected: Token ${dep.token} is not listed for chain ${chainId}`
          );
          await mongoExternalDepositsService.markAsProcessedById(String(dep._id));
          return { inserted: acc.inserted, skipped: acc.skipped + 1 };
        }

        const normalizedTo = dep.to.toLowerCase();

        // Find users with at least one wallet_proxy that matches (case-insensitive)
        const candidates = await UserModel.find({
          'wallets.wallet_proxy': { $regex: new RegExp(`^${normalizedTo}$`, 'i') }
        });

        const user = candidates.find((u) =>
          u.wallets.some((w) => w.wallet_proxy && w.wallet_proxy.toLowerCase() === normalizedTo)
        );

        if (!user) {
          Logger.warn(
            'processAlchemyExternalDeposit',
            `No user found with wallet: ${dep.to}. Deposit not processed: ${dep.txHash}`
          );
          await mongoExternalDepositsService.markAsProcessedById(String(dep._id));
          return { inserted: acc.inserted, skipped: acc.skipped + 1 };
        }

        const value = formatTokenAmount(dep.value, dep.decimals);

        const networkConfig: IBlockchain = await mongoBlockchainService.getNetworkConfig();
        const blockchainTokens = await Token.find({ chain_id: chainId });
        const tokenInfo: IToken | undefined = getTokenInfo(
          networkConfig,
          blockchainTokens,
          tokenAddress
        );

        if (!tokenInfo) {
          Logger.warn(
            'processAlchemyExternalDeposit',
            `Token info not found for address: ${tokenAddress}`
          );
          await mongoExternalDepositsService.markAsProcessedById(String(dep._id));
          return { inserted: acc.inserted, skipped: acc.skipped + 1 };
        }

        // Skip if transaction already exists
        const already = await mongoTransactionService.existsByHash(dep.txHash);
        if (already) {
          await mongoExternalDepositsService.markAsProcessedById(String(dep._id));
          return { inserted: acc.inserted, skipped: acc.skipped + 1 };
        }

        const transactionData: TransactionData = {
          tx: dep.txHash,
          walletFrom: getAddress(dep.from),
          walletTo: getAddress(dep.to),
          amount: value,
          fee: 0,
          token: tokenInfo.symbol,
          type: 'deposit',
          status: 'completed',
          chain_id: chainId,
          date: new Date(),
          user_notes: ''
        };

        await mongoTransactionService.saveTransaction(transactionData);
        await mongoExternalDepositsService.markAsProcessedById(String(dep._id));

        if (sendNotification) {
          const displayDecimals = tokenInfo.display_decimals ?? tokenInfo.decimals ?? 2;
          const formattedValue = value.toFixed(displayDecimals);

          await sendReceivedExternalTransferNotification(
            dep.from,
            null,
            user.phone_number,
            formattedValue,
            tokenInfo.symbol,
            ''
          );

          Logger.debug(
            'processAlchemyExternalDeposit',
            `Notification sent successfully for deposit ${dep.txHash} to user ${user.phone_number}`
          );
        }

        return { inserted: acc.inserted + 1, skipped: acc.skipped };
      } catch (error) {
        Logger.error(
          'processAlchemyExternalDeposit',
          `Error processing deposit ${dep.txHash}`,
          (error as Error).message
        );
        return acc;
      }
    },
    Promise.resolve({ inserted: 0, skipped: 0 })
  );

  return `Processed external deposits (alchemy). Inserted: ${totals.inserted}. Skipped: ${totals.skipped}.`;
};

/**
 * Processes a single external deposit detected via **The Graph** subgraph.
 *
 * This function handles deposits obtained from on-chain event indexing through The Graph,
 * transforming them into `transactions` entries used by the ChatterPay ecosystem.
 *
 * Business rules:
 * - Validates that the referenced token exists and is active for the current chain.
 * - Matches the recipient address (`transfer.to`) to a registered user via `wallets.wallet_proxy` (case-insensitive).
 * - Extracts the actual transaction hash from `transfer.id` (first 66 characters, `0x` + 64 hex digits).
 * - Converts the raw `transfer.value` to a human-readable amount using the token's decimals.
 * - Inserts the transaction with `type: "deposit"` and `status: "completed"`.
 * - Optionally sends a notification to the recipient if `sendNotification` is enabled.
 * - Skips processing if no user is found or if the token is not recognized.
 *
 * @async
 * @param {Transfer} transfer - The raw transfer object obtained from The Graph query.
 * @param {number} chanId - The blockchain network ID where the transfer occurred.
 * @param {boolean} sendNotification - Whether to send a deposit notification to the matched user.
 * @returns {Promise<void>} Resolves when processing is completed; logs warnings for skipped deposits.
 */
async function processTheGraphExternalDeposit(
>>>>>>> 3f34f9f0
  transfer: Transfer,
  chanId: number,
  sendNotification: boolean
) {
  try {
<<<<<<< HEAD
    // First validate if the token is listed and active
    const tokenObject = await mongoTokenService.getToken(transfer.token, chanId);

    if (!tokenObject) {
      Logger.warn(
=======
    // Normalize addresses
    const normalizedFrom = transfer.from.toLowerCase();
    const normalizedTo = transfer.to.toLowerCase();
    const txHash = transfer.transactionHash;

    // Skip if sender is a ChatterPay user (internal transfer)
    const senderCandidates = await UserModel.find({
      'wallets.wallet_proxy': { $regex: new RegExp(`^${normalizedFrom}$`, 'i') }
    });
    const isInternalSender = senderCandidates.some((u) =>
      u.wallets.some((w) => w.wallet_proxy?.toLowerCase() === normalizedFrom)
    );
    if (isInternalSender) {
      Logger.info(
        'processExternalDeposit',
        `Skipping internal transfer between ChatterPay users: ${transfer.from} → ${transfer.to}, hash: ${transfer.transactionHash}`
      );
      return;
    }

    // First validate if the token is listed and active
    const tokenObject = await mongoTokenService.getToken(transfer.token, chanId);
    if (!tokenObject) {
      Logger.info(
>>>>>>> 3f34f9f0
        'processExternalDeposit',
        `External Deposit transaction rejected: Token ${transfer.token} is not listed for chain ${chanId}`
      );
      return;
    }

<<<<<<< HEAD
    const normalizedTo = transfer.to.toLowerCase();
=======
    // Skip if transaction already exists
    const already = await mongoTransactionService.existsByHash(txHash);
    if (already) {
      Logger.debug('processExternalDeposit', `Skipping existing transaction ${txHash}`);
      return;
    }
>>>>>>> 3f34f9f0

    // Find users with at least one wallet_proxy that matches (case-insensitive)
    const candidates = await UserModel.find({
      'wallets.wallet_proxy': { $regex: new RegExp(`^${normalizedTo}$`, 'i') }
    });

    // Filter in memory to ensure exact lowercase match
    const user = candidates.find((u) =>
      u.wallets.some((w) => w.wallet_proxy && w.wallet_proxy.toLowerCase() === normalizedTo)
    );

<<<<<<< HEAD
    if (user) {
      Logger.debug(
        'processExternalDeposit',
        `Processing external deposit for user user: ${transfer.to}. Transfer: ${JSON.stringify(transfer)}`
      );
      const value = Number((Number(transfer.value) / 10 ** tokenObject.decimals).toFixed(4));

      // Get token info
      const networkConfig: IBlockchain = await mongoBlockchainService.getNetworkConfig();
      const blockchainTokens = await Token.find({ chain_id: chanId });
      const tokenInfo: IToken | undefined = getTokenInfo(
        networkConfig,
        blockchainTokens,
        transfer.token
      );

      if (!tokenInfo) {
        Logger.warn(
          'processExternalDeposit',
          `Token info not found for address: ${transfer.token}`
        );
        return;
      }

      Logger.debug('processExternalDeposit', 'Saving external deposit transaction in database.');

      // Some subgraphs use `id` as a composite of `txHash + logIndex`.
      // We extract only the first 66 characters to get the actual transaction hash (0x + 64 hex digits).
      const txHash = transfer.id.slice(0, 66);

      const transactionData: TransactionData = {
        tx: txHash,
        walletFrom: getAddress(transfer.from),
        walletTo: getAddress(transfer.to),
        amount: value,
        fee: 0,
        token: tokenInfo.symbol,
        type: 'deposit',
        status: 'completed',
        chain_id: chanId,
        date: new Date(Number(transfer.blockTimestamp) * 1000)
      };
      await mongoTransactionService.saveTransaction(transactionData);

      if (sendNotification) {
        await sendReceivedTransferNotification(
          transfer.to,
          null,
          user.phone_number,
          value.toString(),
          '',
          tokenInfo.symbol
        );
        Logger.debug(
          'processExternalDeposit',
          `Notification sent successfully for transfer ${txHash} to user ${user.phone_number}`
        );
      }
    } else {
      Logger.warn(
        'processExternalDeposit',
        `No user found with wallet: ${transfer.to}. Transfer not processed: ${JSON.stringify(transfer)}`
=======
    if (!user) {
      Logger.info(
        'processExternalDeposit',
        `No user found with wallet: ${transfer.to}. Transfer not processed: ${txHash}`
      );
      return;
    }

    // Get token info
    const networkConfig: IBlockchain = await mongoBlockchainService.getNetworkConfig();
    const blockchainTokens = await Token.find({ chain_id: chanId });
    const tokenInfo: IToken | undefined = getTokenInfo(
      networkConfig,
      blockchainTokens,
      transfer.token
    );

    if (!tokenInfo) {
      Logger.info('processExternalDeposit', `Token info not found for address: ${transfer.token}`);
      return;
    }

    Logger.info(
      'processExternalDeposit',
      `Processing external deposit for user: ${transfer.to}. Transfer: ${JSON.stringify(transfer)}`
    );

    const valuAmount = Number((Number(transfer.value) / 10 ** tokenObject.decimals).toFixed(4));
    const transactionData: TransactionData = {
      tx: txHash,
      walletFrom: getAddress(transfer.from),
      walletTo: getAddress(transfer.to),
      amount: valuAmount,
      fee: 0,
      token: tokenInfo.symbol,
      type: 'deposit',
      status: 'completed',
      chain_id: chanId,
      date: new Date(Number(transfer.blockTimestamp) * 1000)
    };
    await mongoTransactionService.saveTransaction(transactionData);

    if (sendNotification) {
      const displayDecimals = tokenInfo.display_decimals ?? tokenInfo.decimals ?? 2;
      const formattedValue = valuAmount.toFixed(displayDecimals);

      await sendReceivedExternalTransferNotification(
        transfer.from,
        null,
        user.phone_number,
        formattedValue,
        tokenInfo.symbol,
        ''
      );
      Logger.debug(
        'processExternalDeposit',
        `Notification sent successfully for transfer ${txHash} to user ${user.phone_number}`
>>>>>>> 3f34f9f0
      );
    }
  } catch (error) {
    Logger.error('processExternalDeposit', `transfer: ${JSON.stringify(transfer)}`, error);
    // avoid throw
  }
}

/**
<<<<<<< HEAD
 * Fetches and processes external deposits for users in the ecosystem.
 *
 * @async
 * @param {string} routerAddress - The address of the Uniswap V2 router (used to filter internal transfers).
 * @param {string} poolAddress - The address of the Uniswap v3 Pool (used to filter internal transfers)
 * @param {number} chainId - The ID of the blockchain network being processed.
 * @param {boolean} sendNotification - Enable / Disable send external deposit notification
 * @returns {Promise<string>} A message indicating the result of the processing.
 */
export async function fetchExternalDeposits(
=======
 * Fetches and processes external deposits detected through **The Graph** subgraph integration.
 *
 * This function queries the configured GraphQL endpoint to retrieve recent transfer events,
 * filters out internal protocol transactions (Uniswap router and pool addresses), and delegates
 * processing of each valid deposit to `processTheGraphExternalDeposit()`.
 *
 * Business rules:
 * - Executes only when the active external deposits provider is **The Graph**.
 * - Skips execution entirely when `EXTERNAL_DEPOSITS_PROVIDER_IS_ALCHEMY` is enabled.
 * - Reads the last processed block timestamp from the `Blockchain` document to avoid duplicates.
 * - Fetches new transfers via `THE_GRAPH_QUERY_EXTERNAL_DEPOSITS` using pagination variables.
 * - Filters out transfers originating from router or pool addresses.
 * - Persists updates to `blockchain.externalDeposits.lastBlockProcessed` after successful sync.
 *
 * @async
 * @param {string} routerAddress - Uniswap V2 router address, used to exclude internal transfers.
 * @param {string} poolAddress - Uniswap V3 pool address, used to exclude internal transfers.
 * @param {number} chainId - Blockchain network ID to process.
 * @param {boolean} sendNotification - Whether to send deposit notifications for matched users.
 * @returns {Promise<string>} Summary message indicating blocks or deposits processed.
 */
async function processThegraphExternalDeposits(
>>>>>>> 3f34f9f0
  routerAddress: string,
  poolAddress: string,
  chainId: number,
  sendNotification: boolean
) {
<<<<<<< HEAD
=======
  // Guard: Only process if The Graph is the active provider
  if (EXTERNAL_DEPOSITS_PROVIDER_IS_ALCHEMY) {
    const message = `External deposits processing skipped - provider is ${EXTERNAL_DEPOSITS_PROVIDER}`;
    Logger.warn('processThegraphExternalDeposits', message);
    return message;
  }

>>>>>>> 3f34f9f0
  try {
    const blockchain = await Blockchain.findOne({ chainId });

    if (!blockchain) {
      const message = `No network found for chain_id ${chainId}`;
<<<<<<< HEAD
      Logger.error('fetchExternalDeposits', message);
=======
      Logger.error('processThegraphExternalDeposits', message);
>>>>>>> 3f34f9f0
      return message;
    }

    if (!blockchain.externalDeposits) {
      const message = `Missing externalDeposits structure in bdd for network ${chainId}`;
<<<<<<< HEAD
      Logger.error('fetchExternalDeposits', message);
      return message;
    }

    const fromTimestamp = blockchain.externalDeposits?.lastBlockProcessed || 0;
    const variables = {
      lastTimestamp: fromTimestamp
    };

    Logger.log(
      'fetchExternalDeposits',
      `Fetching network (${chainId}), fromTimestamp: ${fromTimestamp}, variables: ${JSON.stringify(variables)}`
    );

    // Execute the GraphQL query
    let requestOptions: Record<string, string> | undefined;

    if (THE_GRAPH_API_KEY) {
      requestOptions = {
        Authorization: `Bearer ${THE_GRAPH_API_KEY}`
      };
    }

    const data = await request<{ chatterPayTransfers: Transfer[] }>(
      THE_GRAPH_EXTERNAL_DEPOSITS_URL,
      THE_GRAPH_QUERY_EXTERNAL_DEPOSITS,
      variables,
      requestOptions
    );

=======
      Logger.error('processThegraphExternalDeposits', message);
      return message;
    }

    const fromTimestamp = blockchain.externalDeposits?.lastBlockTimestampProcessed || 0;
    const lastBlock = blockchain.externalDeposits.lastBlockProcessed || 'N/A';
    const variables = { lastTimestamp: fromTimestamp };

    // Inline formatter just for consistent log messages
    const fmt = (action: string, count: number, block: number | string, ts: number) =>
      `${action}${count ? ` ${count} external deposits` : ''}:
  - Last block processed: ${block}
  - Last timestamp (epoch): ${ts}
  - Last timestamp (UTC): ${new Date(ts * 1000).toISOString()}
  - Network chainId: ${chainId}`;

    Logger.info(
      'processThegraphExternalDeposits',
      `Fetching network (${chainId}), fromTimestamp: ${fromTimestamp}, variables: ${JSON.stringify(variables)}`
    );

    // Execute the GraphQL query
    let requestOptions: Record<string, string> | undefined;

    if (THE_GRAPH_API_KEY) {
      requestOptions = {
        Authorization: `Bearer ${THE_GRAPH_API_KEY}`
      };
    }

    const data = await request<{ chatterPayTransfers: Transfer[] }>(
      THE_GRAPH_EXTERNAL_DEPOSITS_URL,
      THE_GRAPH_QUERY_EXTERNAL_DEPOSITS,
      variables,
      requestOptions
    );

>>>>>>> 3f34f9f0
    // Filter out Uniswap V2 router transfers & Uniswap V3 Pool transfers.
    const externalDeposits = data.chatterPayTransfers.filter(
      (transfer) =>
        transfer.from.toLowerCase() !== routerAddress.toLowerCase() &&
        transfer.from.toLowerCase() !== poolAddress.toLowerCase()
    );

    // Process each external deposit
    await Promise.all(
      externalDeposits.map((transfer) =>
<<<<<<< HEAD
        processExternalDeposit(transfer, chainId, sendNotification)
      )
    );

    // Update the last processed Block in BDD
    let finalMsg = `No new deposits found since Block ${fromTimestamp}`;
    if (externalDeposits.length > 0) {
      const maxTimestampProcessed = Math.max(
        ...externalDeposits.map((t) => parseInt(t.blockTimestamp, 10))
      );

      blockchain.externalDeposits.lastBlockProcessed = maxTimestampProcessed;
      blockchain.externalDeposits.updatedAt = new Date();
      await blockchain.save();
      finalMsg = `Processed external deposits up to Block ${maxTimestampProcessed}`;
      Logger.info('fetchExternalDeposits', finalMsg);
      return finalMsg;
    }

    Logger.info('fetchExternalDeposits', finalMsg);
    return finalMsg;
  } catch (error) {
    Logger.error('fetchExternalDeposits', `Error fetching external deposits: ${error}`);
=======
        processTheGraphExternalDeposit(transfer, chainId, sendNotification)
      )
    );

    let finalMsg = fmt('No new deposits found since', 0, lastBlock, fromTimestamp);

    if (externalDeposits.length > 0) {
      const maxTimestampProcessed = Math.max(
        ...externalDeposits.map((t) => parseInt(t.blockTimestamp, 10))
      );
      const maxBlockProcessed = Math.max(
        ...externalDeposits.map((t) => parseInt(t.blockNumber, 10))
      );

      blockchain.externalDeposits.lastBlockProcessed = maxBlockProcessed;
      blockchain.externalDeposits.lastBlockTimestampProcessed = maxTimestampProcessed;
      blockchain.externalDeposits.updatedAt = new Date();
      await blockchain.save();

      finalMsg = fmt(
        'Processed',
        externalDeposits.length,
        maxBlockProcessed,
        maxTimestampProcessed
      );
      Logger.info('processThegraphExternalDeposits', finalMsg);
      return finalMsg;
    }

    Logger.info('processThegraphExternalDeposits', finalMsg);
    return finalMsg;
  } catch (error) {
    Logger.error('processThegraphExternalDeposits', `Error fetching external deposits: ${error}`);
>>>>>>> 3f34f9f0
    return `Error fetching external deposits: ${error}`;
  }
}

/**
 * Entry point for **external deposits synchronization** across providers.
 *
 * This orchestrator dynamically selects which data source to use for processing deposits:
 * - When `EXTERNAL_DEPOSITS_PROVIDER_IS_ALCHEMY` is `true`, it executes `processAlchemyExternalDeposits()`
 *   to synchronize deposits stored in the local `external_deposits` collection populated by Alchemy webhooks.
 * - Otherwise, it invokes `processThegraphExternalDeposits()` to fetch and process deposits
 *   directly from The Graph subgraph endpoint (deprecated flow).
 *
 * Business rules:
 * - Provides a unified interface for the controller layer, abstracting the active provider.
 * - Logs which provider is being used for transparency and debugging.
 * - Handles unexpected errors gracefully and returns a summary message instead of throwing.
 *
 * @async
 * @param {string} routerAddress - Uniswap V2 router address (used only by The Graph provider).
 * @param {string} poolAddress - Uniswap V3 pool address (used only by The Graph provider).
 * @param {number} chainId - The blockchain network identifier to process.
 * @param {boolean} sendNotification - Whether to send notifications for new deposits.
 * @returns {Promise<string>} Summary message describing which provider was executed and the result.
 */
export async function fetchExternalDeposits(
  routerAddress: string,
  poolAddress: string,
  chainId: number,
  sendNotification: boolean
): Promise<string> {
  try {
    if (EXTERNAL_DEPOSITS_PROVIDER_IS_ALCHEMY) {
      Logger.info('fetchExternalDeposits', `Using Alchemy as external deposits provider.`);
      return await processAlchemyExternalDeposits(chainId, sendNotification);
    }

    Logger.info('fetchExternalDeposits', `Using The Graph as external deposits provider.`);
    return await processThegraphExternalDeposits(
      routerAddress,
      poolAddress,
      chainId,
      sendNotification
    );
  } catch (error) {
    Logger.error('fetchExternalDeposits', 'Unhandled error:', (error as Error).message);
    return `Error while fetching external deposits: ${(error as Error).message}`;
  }
}<|MERGE_RESOLUTION|>--- conflicted
+++ resolved
@@ -6,14 +6,6 @@
 import { getTokenInfo } from './blockchainService';
 import Token, { IToken } from '../models/tokenModel';
 import { TransactionData } from '../types/commonType';
-<<<<<<< HEAD
-import { mongoTokenService } from './mongo/mongoTokenService';
-import Blockchain, { IBlockchain } from '../models/blockchainModel';
-import { mongoBlockchainService } from './mongo/mongoBlockchainService';
-import { sendReceivedTransferNotification } from './notificationService';
-import { mongoTransactionService } from './mongo/mongoTransactionService';
-import { THE_GRAPH_API_KEY, THE_GRAPH_EXTERNAL_DEPOSITS_URL } from '../config/constants';
-=======
 import { formatTokenAmount } from '../helpers/formatHelper';
 import { mongoTokenService } from './mongo/mongoTokenService';
 import Blockchain, { IBlockchain } from '../models/blockchainModel';
@@ -27,17 +19,12 @@
   THE_GRAPH_EXTERNAL_DEPOSITS_URL,
   EXTERNAL_DEPOSITS_PROVIDER_IS_ALCHEMY
 } from '../config/constants';
->>>>>>> 3f34f9f0
 
 /**
  * GraphQL query to fetch external deposits.
  */
 const THE_GRAPH_QUERY_EXTERNAL_DEPOSITS = gql`
-<<<<<<< HEAD
-  query getExternalDeposits($lastTimestamp: Int!) {
-=======
   query getExternalDeposits($lastTimestamp: BigInt!) {
->>>>>>> 3f34f9f0
     chatterPayTransfers(
       where: { blockTimestamp_gt: $lastTimestamp }
       orderBy: blockTimestamp
@@ -49,10 +36,7 @@
       to
       value
       token
-<<<<<<< HEAD
-=======
       blockNumber
->>>>>>> 3f34f9f0
       blockTimestamp
       transactionHash
     }
@@ -68,10 +52,7 @@
   to: string;
   value: string;
   token: string;
-<<<<<<< HEAD
-=======
   blockNumber: string;
->>>>>>> 3f34f9f0
   blockTimestamp: string;
   transactionHash: string;
 }
@@ -92,13 +73,6 @@
  * - Optionally sends user notifications for new deposits when `sendNotification` is true.
  *
  * @async
-<<<<<<< HEAD
- * @param {Transfer} transfer - The transfer object to process.
- * @param {number} chanId - The chain ID where the transfer occurred.
- * @param {boolean} sendNotification - Enable / Disable send external deposit notification
- */
-async function processExternalDeposit(
-=======
  * @param {number} chainId - The blockchain network ID being processed.
  * @param {boolean} sendNotification - Whether to send deposit notifications to matched users.
  * @returns {Promise<string>} A summary message indicating how many deposits were inserted or skipped.
@@ -254,19 +228,11 @@
  * @returns {Promise<void>} Resolves when processing is completed; logs warnings for skipped deposits.
  */
 async function processTheGraphExternalDeposit(
->>>>>>> 3f34f9f0
   transfer: Transfer,
   chanId: number,
   sendNotification: boolean
 ) {
   try {
-<<<<<<< HEAD
-    // First validate if the token is listed and active
-    const tokenObject = await mongoTokenService.getToken(transfer.token, chanId);
-
-    if (!tokenObject) {
-      Logger.warn(
-=======
     // Normalize addresses
     const normalizedFrom = transfer.from.toLowerCase();
     const normalizedTo = transfer.to.toLowerCase();
@@ -291,23 +257,18 @@
     const tokenObject = await mongoTokenService.getToken(transfer.token, chanId);
     if (!tokenObject) {
       Logger.info(
->>>>>>> 3f34f9f0
         'processExternalDeposit',
         `External Deposit transaction rejected: Token ${transfer.token} is not listed for chain ${chanId}`
       );
       return;
     }
 
-<<<<<<< HEAD
-    const normalizedTo = transfer.to.toLowerCase();
-=======
     // Skip if transaction already exists
     const already = await mongoTransactionService.existsByHash(txHash);
     if (already) {
       Logger.debug('processExternalDeposit', `Skipping existing transaction ${txHash}`);
       return;
     }
->>>>>>> 3f34f9f0
 
     // Find users with at least one wallet_proxy that matches (case-insensitive)
     const candidates = await UserModel.find({
@@ -319,70 +280,6 @@
       u.wallets.some((w) => w.wallet_proxy && w.wallet_proxy.toLowerCase() === normalizedTo)
     );
 
-<<<<<<< HEAD
-    if (user) {
-      Logger.debug(
-        'processExternalDeposit',
-        `Processing external deposit for user user: ${transfer.to}. Transfer: ${JSON.stringify(transfer)}`
-      );
-      const value = Number((Number(transfer.value) / 10 ** tokenObject.decimals).toFixed(4));
-
-      // Get token info
-      const networkConfig: IBlockchain = await mongoBlockchainService.getNetworkConfig();
-      const blockchainTokens = await Token.find({ chain_id: chanId });
-      const tokenInfo: IToken | undefined = getTokenInfo(
-        networkConfig,
-        blockchainTokens,
-        transfer.token
-      );
-
-      if (!tokenInfo) {
-        Logger.warn(
-          'processExternalDeposit',
-          `Token info not found for address: ${transfer.token}`
-        );
-        return;
-      }
-
-      Logger.debug('processExternalDeposit', 'Saving external deposit transaction in database.');
-
-      // Some subgraphs use `id` as a composite of `txHash + logIndex`.
-      // We extract only the first 66 characters to get the actual transaction hash (0x + 64 hex digits).
-      const txHash = transfer.id.slice(0, 66);
-
-      const transactionData: TransactionData = {
-        tx: txHash,
-        walletFrom: getAddress(transfer.from),
-        walletTo: getAddress(transfer.to),
-        amount: value,
-        fee: 0,
-        token: tokenInfo.symbol,
-        type: 'deposit',
-        status: 'completed',
-        chain_id: chanId,
-        date: new Date(Number(transfer.blockTimestamp) * 1000)
-      };
-      await mongoTransactionService.saveTransaction(transactionData);
-
-      if (sendNotification) {
-        await sendReceivedTransferNotification(
-          transfer.to,
-          null,
-          user.phone_number,
-          value.toString(),
-          '',
-          tokenInfo.symbol
-        );
-        Logger.debug(
-          'processExternalDeposit',
-          `Notification sent successfully for transfer ${txHash} to user ${user.phone_number}`
-        );
-      }
-    } else {
-      Logger.warn(
-        'processExternalDeposit',
-        `No user found with wallet: ${transfer.to}. Transfer not processed: ${JSON.stringify(transfer)}`
-=======
     if (!user) {
       Logger.info(
         'processExternalDeposit',
@@ -440,7 +337,6 @@
       Logger.debug(
         'processExternalDeposit',
         `Notification sent successfully for transfer ${txHash} to user ${user.phone_number}`
->>>>>>> 3f34f9f0
       );
     }
   } catch (error) {
@@ -450,18 +346,6 @@
 }
 
 /**
-<<<<<<< HEAD
- * Fetches and processes external deposits for users in the ecosystem.
- *
- * @async
- * @param {string} routerAddress - The address of the Uniswap V2 router (used to filter internal transfers).
- * @param {string} poolAddress - The address of the Uniswap v3 Pool (used to filter internal transfers)
- * @param {number} chainId - The ID of the blockchain network being processed.
- * @param {boolean} sendNotification - Enable / Disable send external deposit notification
- * @returns {Promise<string>} A message indicating the result of the processing.
- */
-export async function fetchExternalDeposits(
-=======
  * Fetches and processes external deposits detected through **The Graph** subgraph integration.
  *
  * This function queries the configured GraphQL endpoint to retrieve recent transfer events,
@@ -484,14 +368,11 @@
  * @returns {Promise<string>} Summary message indicating blocks or deposits processed.
  */
 async function processThegraphExternalDeposits(
->>>>>>> 3f34f9f0
   routerAddress: string,
   poolAddress: string,
   chainId: number,
   sendNotification: boolean
 ) {
-<<<<<<< HEAD
-=======
   // Guard: Only process if The Graph is the active provider
   if (EXTERNAL_DEPOSITS_PROVIDER_IS_ALCHEMY) {
     const message = `External deposits processing skipped - provider is ${EXTERNAL_DEPOSITS_PROVIDER}`;
@@ -499,54 +380,17 @@
     return message;
   }
 
->>>>>>> 3f34f9f0
   try {
     const blockchain = await Blockchain.findOne({ chainId });
 
     if (!blockchain) {
       const message = `No network found for chain_id ${chainId}`;
-<<<<<<< HEAD
-      Logger.error('fetchExternalDeposits', message);
-=======
       Logger.error('processThegraphExternalDeposits', message);
->>>>>>> 3f34f9f0
       return message;
     }
 
     if (!blockchain.externalDeposits) {
       const message = `Missing externalDeposits structure in bdd for network ${chainId}`;
-<<<<<<< HEAD
-      Logger.error('fetchExternalDeposits', message);
-      return message;
-    }
-
-    const fromTimestamp = blockchain.externalDeposits?.lastBlockProcessed || 0;
-    const variables = {
-      lastTimestamp: fromTimestamp
-    };
-
-    Logger.log(
-      'fetchExternalDeposits',
-      `Fetching network (${chainId}), fromTimestamp: ${fromTimestamp}, variables: ${JSON.stringify(variables)}`
-    );
-
-    // Execute the GraphQL query
-    let requestOptions: Record<string, string> | undefined;
-
-    if (THE_GRAPH_API_KEY) {
-      requestOptions = {
-        Authorization: `Bearer ${THE_GRAPH_API_KEY}`
-      };
-    }
-
-    const data = await request<{ chatterPayTransfers: Transfer[] }>(
-      THE_GRAPH_EXTERNAL_DEPOSITS_URL,
-      THE_GRAPH_QUERY_EXTERNAL_DEPOSITS,
-      variables,
-      requestOptions
-    );
-
-=======
       Logger.error('processThegraphExternalDeposits', message);
       return message;
     }
@@ -584,7 +428,6 @@
       requestOptions
     );
 
->>>>>>> 3f34f9f0
     // Filter out Uniswap V2 router transfers & Uniswap V3 Pool transfers.
     const externalDeposits = data.chatterPayTransfers.filter(
       (transfer) =>
@@ -595,31 +438,6 @@
     // Process each external deposit
     await Promise.all(
       externalDeposits.map((transfer) =>
-<<<<<<< HEAD
-        processExternalDeposit(transfer, chainId, sendNotification)
-      )
-    );
-
-    // Update the last processed Block in BDD
-    let finalMsg = `No new deposits found since Block ${fromTimestamp}`;
-    if (externalDeposits.length > 0) {
-      const maxTimestampProcessed = Math.max(
-        ...externalDeposits.map((t) => parseInt(t.blockTimestamp, 10))
-      );
-
-      blockchain.externalDeposits.lastBlockProcessed = maxTimestampProcessed;
-      blockchain.externalDeposits.updatedAt = new Date();
-      await blockchain.save();
-      finalMsg = `Processed external deposits up to Block ${maxTimestampProcessed}`;
-      Logger.info('fetchExternalDeposits', finalMsg);
-      return finalMsg;
-    }
-
-    Logger.info('fetchExternalDeposits', finalMsg);
-    return finalMsg;
-  } catch (error) {
-    Logger.error('fetchExternalDeposits', `Error fetching external deposits: ${error}`);
-=======
         processTheGraphExternalDeposit(transfer, chainId, sendNotification)
       )
     );
@@ -653,7 +471,6 @@
     return finalMsg;
   } catch (error) {
     Logger.error('processThegraphExternalDeposits', `Error fetching external deposits: ${error}`);
->>>>>>> 3f34f9f0
     return `Error fetching external deposits: ${error}`;
   }
 }
