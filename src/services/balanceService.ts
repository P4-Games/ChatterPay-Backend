--- conflicted
+++ resolved
@@ -7,11 +7,8 @@
 import { cacheService } from './cache/cacheService';
 import { BINANCE_API_URL } from '../config/constants';
 import { IBlockchain } from '../models/blockchainModel';
-<<<<<<< HEAD
-=======
 import { getFiatQuotes } from './criptoya/criptoYaService';
 import { getPhoneNFTs } from '../controllers/nftController';
->>>>>>> b2511cc8
 import {
   Currency,
   FiatQuote,
@@ -60,7 +57,6 @@
 export async function getTokenPrices(symbols: string[]): Promise<Map<string, number>> {
   const norm = (s: string) => String(s).trim().toUpperCase();
   const priceMap = new Map<string, number>();
-<<<<<<< HEAD
 
   const STABLES: Set<string> = new Set(['USDT', 'USDC', 'DAI', 'AUSDC', 'AUSDT']);
   STABLES.forEach((s) => priceMap.set(s, 1));
@@ -68,15 +64,6 @@
   const symbolsToFetch = Array.from(new Set(symbols.map(norm))).filter((s) => !STABLES.has(s));
   if (symbolsToFetch.length === 0) return priceMap;
 
-=======
-
-  const STABLES: Set<string> = new Set(['USDT', 'USDC', 'DAI', 'AUSDC', 'AUSDT']);
-  STABLES.forEach((s) => priceMap.set(s, 1));
-
-  const symbolsToFetch = Array.from(new Set(symbols.map(norm))).filter((s) => !STABLES.has(s));
-  if (symbolsToFetch.length === 0) return priceMap;
-
->>>>>>> b2511cc8
   try {
     const cachedPrices = Object.fromEntries(
       symbolsToFetch.map((symbol) => [symbol, cacheService.get(CacheNames.PRICE, symbol)])
