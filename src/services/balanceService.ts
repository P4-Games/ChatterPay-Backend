--- conflicted
+++ resolved
@@ -4,10 +4,7 @@
 import { getERC20ABI } from './web3/abiService';
 import { Logger } from '../helpers/loggerHelper';
 import { getTokenData } from './blockchainService';
-<<<<<<< HEAD
-=======
 import { cacheService } from './cache/cacheService';
->>>>>>> 8fbe9b59
 import { IBlockchain } from '../models/blockchainModel';
 import { setupERC20 } from './web3/contractSetupService';
 import { SIGNING_KEY, BINANCE_API_URL } from '../config/constants';
@@ -150,10 +147,7 @@
     type: token.type,
     rateUSD: prices.get(token.symbol) || 0,
     display_decimals: token.display_decimals,
-<<<<<<< HEAD
-=======
     display_symbol: token.display_symbol,
->>>>>>> 8fbe9b59
     operations_limits: token.operations_limits
   }));
 }
