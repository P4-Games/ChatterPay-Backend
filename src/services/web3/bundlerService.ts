--- conflicted
+++ resolved
@@ -6,11 +6,6 @@
 import { rpcProviders } from '../../types/commonType';
 import { PackedUserOperation } from '../../types/userOperationType';
 
-<<<<<<< HEAD
-const queue = new PQueue({ interval: QUEUE_BUNDLER_INTERVAL, intervalCap: 1 }); // 1 request each x seg
-
-=======
->>>>>>> 8fbe9b59
 /**
  * Serialize User Operation
  * @param userOp
@@ -59,16 +54,6 @@
       `payload: ${JSON.stringify(payload)}, bundlerRpcUrl: ${bundlerRpcUrl}`
     );
 
-<<<<<<< HEAD
-    // Wrapper function in quue to avoid 429 error (rate-limit)
-    const response = (await queue.add(async () =>
-      axios.post(bundlerRpcUrl, payload, {
-        headers: {
-          'Content-Type': 'application/json'
-        }
-      })
-    )) as AxiosResponse;
-=======
     const response = await wrapRpc<AxiosResponse>(
       {
         fn: async () =>
@@ -84,7 +69,6 @@
     );
 
     const { data } = response;
->>>>>>> 8fbe9b59
 
     if (data.error) {
       Logger.error('sendUserOperationToBundler', data.error);
