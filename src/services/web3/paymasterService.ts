import { ethers, BigNumber } from 'ethers';

import { Logger } from '../../helpers/loggerHelper';
import { IBlockchain } from '../../models/blockchainModel';
import { PackedUserOperation } from '../../types/userOperationType';
import { createPaymasterAndData } from '../../helpers/paymasterHelper';

/**
 * Add paymaster-related data to the given UserOperation.
 *
 * This function computes and attaches the necessary data that the paymaster requires for the UserOperation,
 * such as the paymaster address, the sender's address, and validity period.
 *
 * @param userOp - The user operation to which the paymaster data will be added.
 * @param paymasterAddress - The address of the paymaster contract.
 * @param backendSigner - The signer that signs the paymaster data.
 * @returns A new UserOperation with the added paymaster data.
 */
export async function addPaymasterData(
  userOp: PackedUserOperation,
  paymasterAddress: string,
  backendSigner: ethers.Signer,
  entrypoint: string,
  callData: string,
  chainId: number
): Promise<PackedUserOperation> {
  const paymasterAndData = await createPaymasterAndData(
    paymasterAddress,
    userOp.sender,
    backendSigner,
    entrypoint,
    callData,
    3600, // 1 hour validity
    chainId
  );

  Logger.log('addPaymasterData', 'Generated paymasterAndData:', paymasterAndData);

  return {
    ...userOp,
    paymasterAndData
  };
}

/**
 * Ensures that the paymaster has enough ETH prefund for operations.
 *
 * This function checks if the paymaster has enough balance to cover the required minimum prefund
 * and deposits additional funds if necessary. It logs each action taken.
 *
 * @param entrypointContract - The contract that interacts with the paymaster.
 * @param paymasterContractAddress - The address of the paymaster contract.
 * @returns A boolean indicating whether the operation was successful.
 */
export async function ensurePaymasterHasEnoughEth(
  blockchainBalances: IBlockchain['balances'],
  entrypointContract: ethers.Contract,
  paymasterContractAddress: string,
  provider: ethers.providers.JsonRpcProvider
): Promise<boolean> {
  try {
    const paymasterBalance = await entrypointContract.balanceOf(paymasterContractAddress);
    const minBalance = ethers.utils.parseEther(blockchainBalances.paymasterMinBalance);
    const targetBalance = ethers.utils.parseEther(blockchainBalances.paymasterTargetBalance);

    Logger.log(
      'ensurePaymasterHasEnoughEth',
      `Checking prefund requirements in paymaster ${paymasterContractAddress}.`
    );
    Logger.log(
      'ensurePaymasterHasEnoughEth',
      `Paymaster: current balance: ${ethers.utils.formatEther(paymasterBalance)} ETH.`
    );
    Logger.log(
      'ensurePaymasterHasEnoughEth',
      `Paymaster: minimum required balance: ${ethers.utils.formatEther(minBalance)} ETH.`
    );
    Logger.log(
      'ensurePaymasterHasEnoughEth',
      `Paymaster: Target balance if deposit needed: ${ethers.utils.formatEther(targetBalance)} ETH.`
    );

    // If the paymaster balance is less than the minimum, perform a deposit
    if (paymasterBalance.lt(minBalance)) {
      Logger.log('ensurePaymasterHasEnoughEth', 'Paymaster does not have enough pre-fund.');
      const missingFunds = targetBalance.sub(paymasterBalance);
      Logger.log(
        'ensurePaymasterHasEnoughEth',
        `Depositing ${ethers.utils.formatEther(missingFunds)} ETH to account.`
      );

      // Deposit funds into the paymaster
      const gasPrice = await provider.getGasPrice();
      const tx = await entrypointContract.depositTo(paymasterContractAddress, {
        value: missingFunds,
        gasLimit: 500000,
        gasPrice
      });

      await tx.wait();
      Logger.log('ensurePaymasterHasEnoughEth', 'Deposit transaction confirmed.');

      // Verify the new balance after deposit
      const newBalance = await entrypointContract.balanceOf(paymasterContractAddress);
      Logger.log(
        'ensurePaymasterHasEnoughEth',
        `New balance after deposit: ${ethers.utils.formatEther(newBalance)} ETH`
      );
    } else {
      Logger.log('ensurePaymasterHasEnoughEth', 'Paymaster has enough pre-fund.');
    }
    return true;
  } catch (error) {
    Logger.error('ensurePaymasterHasEnoughEth', error);
    return false;
  }
}

/**
 * Retrieves the deposit balance of a Paymaster contract within the EntryPoint contract.
 *
 * @param {ethers.Contract} entrypointContract - The EntryPoint contract instance to check the Paymaster's balance.
 * @param {string} paymasterContractAddress - The address of the Paymaster contract.
 * @returns {Promise<{ value: BigNumber; inEth: string }>}
 *   - `value`: The Paymaster's deposit balance as a BigNumber.
 *   - `inEth`: The Paymaster's deposit balance formatted as a string in ETH.
 */
export async function getPaymasterEntryPointDepositValue(
  entrypointContract: ethers.Contract,
  paymasterContractAddress: string
): Promise<{ value: BigNumber; inEth: string }> {
  try {
    const paymasterBalance = await entrypointContract.balanceOf(paymasterContractAddress);
    return {
      value: paymasterBalance,
      inEth: `${ethers.utils.formatEther(paymasterBalance)} eth`
    };
  } catch (error) {
    Logger.error('ensurePaymasterHasEnoughEth', error);
    return { value: BigNumber.from('0'), inEth: '' };
  }
}

/**
 * Logs the change in the Paymaster's deposit value in the EntryPoint contract.
 *
 * @param entryPointContract - The EntryPoint contract instance used to fetch the current Paymaster deposit value.
 * @param paymasterContractAddress - The address of the Paymaster contract whose deposit value is being tracked.
 * @param paymasterDepositValuePrev - The previous Paymaster deposit value, including both raw value and its equivalent in ETH.
 */
export async function logPaymasterEntryPointDeposit(
  entryPointContract: ethers.Contract,
  paymasterContractAddress: string,
  paymasterDepositValuePrev: { value: BigNumber; inEth: string }
) {
  const paymasterDepositValueNow = await getPaymasterEntryPointDepositValue(
    entryPointContract,
    paymasterContractAddress
  );
  const cost = paymasterDepositValuePrev.value.sub(paymasterDepositValueNow.value);
  const costInEth = (
    parseFloat(paymasterDepositValuePrev.inEth) - parseFloat(paymasterDepositValueNow.inEth)
  ).toFixed(6);
  Logger.info(
<<<<<<< HEAD
    'sendTransferUserOperation',
=======
    'logPaymasterEntryPointDeposit',
>>>>>>> 8fbe9b59
    `Paymaster pre: ${paymasterDepositValuePrev.value.toString()} (${paymasterDepositValuePrev.inEth}), ` +
      `Paymaster now: ${paymasterDepositValueNow.value.toString()} (${paymasterDepositValueNow.inEth}), ` +
      `Cost: ${cost.toString()} (${costInEth} ETH)`
  );
}<|MERGE_RESOLUTION|>--- conflicted
+++ resolved
@@ -162,11 +162,7 @@
     parseFloat(paymasterDepositValuePrev.inEth) - parseFloat(paymasterDepositValueNow.inEth)
   ).toFixed(6);
   Logger.info(
-<<<<<<< HEAD
-    'sendTransferUserOperation',
-=======
     'logPaymasterEntryPointDeposit',
->>>>>>> 8fbe9b59
     `Paymaster pre: ${paymasterDepositValuePrev.value.toString()} (${paymasterDepositValuePrev.inEth}), ` +
       `Paymaster now: ${paymasterDepositValueNow.value.toString()} (${paymasterDepositValueNow.inEth}), ` +
       `Cost: ${cost.toString()} (${costInEth} ETH)`
