--- conflicted
+++ resolved
@@ -1,11 +1,6 @@
 import PQueue from 'p-queue';
-<<<<<<< HEAD
-import { ethers, BigNumber } from 'ethers';
-import axios, { AxiosResponse } from 'axios';
-=======
 import axios, { AxiosResponse } from 'axios';
 import { ethers, BigNumber, TypedDataField, TypedDataDomain } from 'ethers';
->>>>>>> eee95020
 
 import { gasService } from './gasService';
 import { Logger } from '../../helpers/loggerHelper';
@@ -180,8 +175,6 @@
   };
 }
 
-<<<<<<< HEAD
-=======
 /**
  * Signs a UserOperation using EIP-712 typed data signature.
  * This method provides replay protection across chains and contracts,
@@ -237,7 +230,6 @@
   };
 }
 
->>>>>>> eee95020
 declare module 'fastify' {
   interface FastifyInstance {
     backendSigner: ethers.Signer;
@@ -390,8 +382,6 @@
       networkConfig.contracts.entryPoint,
       signer
     );
-<<<<<<< HEAD
-=======
     /*
     userOperation = await signUserOperationEIP712(
       userOperation,
@@ -402,7 +392,6 @@
     );
     */
 
->>>>>>> eee95020
     Logger.info(userOpType, logKey, 'User operation signed successfully');
 
     if (!networkConfig.gas.useFixedValues) {
@@ -426,8 +415,6 @@
         networkConfig.contracts.entryPoint,
         signer
       );
-<<<<<<< HEAD
-=======
 
       /*
       userOperation = await signUserOperationEIP712(
@@ -438,7 +425,6 @@
         networkConfig.chainId
       );
       */
->>>>>>> eee95020
     }
 
     // Send the operation to the bundler and wait for receipt
