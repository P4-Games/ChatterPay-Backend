import { ethers, BigNumber } from 'ethers';

import { Logger } from '../../helpers/loggerHelper';
import { getUserOpHash } from '../../helpers/userOperationHelper';
import { PackedUserOperation } from '../../types/userOperationType';
import {
  CALL_GAS_LIMIT,
  MAX_FEE_PER_GAS,
  PRE_VERIFICATION_GAS,
  VERIFICATION_GAS_LIMIT,
  MAX_PRIORITY_FEE_PER_GAS
} from '../../config/constants';

/**
 * Creates a generic user operation for any type of transaction.
 * This method uses a high fixed value for various gas-related parameters and returns the packed user operation.
 *
 * @param {string} callData - The encoded data for the function call.
 * @param {string} sender - The sender address initiating the user operation.
 * @param {BigNumber} nonce - The nonce value to prevent replay attacks.
 * @returns {Promise<PackedUserOperation>} The created user operation with predefined gas limits and fee parameters.
 */
export async function createGenericUserOperation(
  callData: string,
  sender: string,
  nonce: BigNumber
): Promise<PackedUserOperation> {
  Logger.log('createGenericUserOperation', 'Creating Generic UserOperation.');
  Logger.log('createGenericUserOperation', 'Sender Address:', sender);
  Logger.log('createGenericUserOperation', 'Call Data:', callData);
  Logger.log('createGenericUserOperation', 'Nonce:', nonce.toString());
  Logger.log('createGenericUserOperation', 'PRE_VERIFICATION_GAS', PRE_VERIFICATION_GAS);
  Logger.log('createGenericUserOperation', 'CALL_GAS_LIMIT', CALL_GAS_LIMIT);
  Logger.log('createGenericUserOperation', 'VERIFICATION_GAS_LIMIT', VERIFICATION_GAS_LIMIT);
  Logger.log('createGenericUserOperation', 'MAX_FEE_PER_GAS', MAX_FEE_PER_GAS);
  Logger.log('createGenericUserOperation', 'MAX_PRIORITY_FEE_PER_GAS', MAX_PRIORITY_FEE_PER_GAS);

  // Use high fixed values for gas
  const userOp: PackedUserOperation = {
    sender,
    nonce,
    initCode: '0x',
    callData,
    verificationGasLimit: BigNumber.from(VERIFICATION_GAS_LIMIT),
    callGasLimit: BigNumber.from(CALL_GAS_LIMIT),
    preVerificationGas: BigNumber.from(PRE_VERIFICATION_GAS),
    maxFeePerGas: BigNumber.from(ethers.utils.parseUnits(MAX_FEE_PER_GAS, 'gwei')),
    maxPriorityFeePerGas: BigNumber.from(ethers.utils.parseUnits(MAX_PRIORITY_FEE_PER_GAS, 'gwei')),
    paymasterAndData: '0x', // Will be filled by the paymaster service
    signature: '0x' // Empty signature initially
  };

  return userOp;
}

/**
 * Creates the encoded call data for a token transfer.
 * This method is designed to encode the parameters required for a token transfer
 * and returns the encoded data to be included in the user operation.
 *
 * @param {ethers.Contract} chatterPayContract - The contract for the ChatterPay service.
 * @param {ethers.Contract} erc20Contract - The ERC20 token contract to interact with.
 * @param {string} to - The address of the recipient for the token transfer.
 * @param {string} amount - The amount of tokens to be transferred.
 * @returns {string} The encoded call data for the token transfer.
 * @throws {Error} If the 'to' address is invalid or the amount cannot be parsed.
 */
export async function createTransferCallData(
  chatterPayContract: ethers.Contract,
  erc20Contract: ethers.Contract,
  to: string,
  amount: string
): Promise<string> {
  if (!ethers.utils.isAddress(to)) {
    throw new Error("Invalid 'to' address");
  }

  let amount_bn;
  try {
    const decimals = await erc20Contract.decimals();
    Logger.log('createTransferCallData', 'contract decimals', decimals);
    amount_bn = ethers.utils.parseUnits(amount, decimals);
  } catch (error) {
    Logger.error('createTransferCallData', `amount ${amount} error`, error);
    throw error;
  }

<<<<<<< HEAD
  try {
    Logger.log(
      'createTransferCallData',
      '*** [ executeTokenTransfer ] *** ',
      erc20Contract.address,
      to,
      amount_bn
    );

    const functionSignature = 'executeTokenTransfer(address,address,uint256)';
    const functionSelector = ethers.utils
      .keccak256(ethers.utils.toUtf8Bytes(functionSignature))
      .substring(0, 10);
    const encodedParameters = ethers.utils.defaultAbiCoder.encode(
      ['address', 'address', 'uint256'],
      [erc20Contract.address, to, amount_bn]
    );
    const callData = functionSelector + encodedParameters.slice(2);
    Logger.log('createTransferCallData', 'Transfer Call Data:', callData);

    return callData;
  } catch (error) {
    Logger.error('createTransferCallData', 'encodeFunctionData error', error);
    throw error;
  }
=======
  const transferEncode = erc20Contract.interface.encodeFunctionData('transfer', [to, amount_bn]);
  Logger.log('createTransferCallData', 'Transfer Encode:', transferEncode);

  Logger.log(
    'createTransferCallData',
    `Chatterpay Proxy Contract Address ${chatterPayContract.address}`
  );
  const callData = chatterPayContract.interface.encodeFunctionData('execute', [
    erc20Contract.address,
    0,
    transferEncode
  ]);
  Logger.log('createTransferCallData', 'Transfer Call Data:', callData);

  return callData;
>>>>>>> b6055cfc
}

/**
 * Signs the UserOperation by generating a hash of the operation and using the provided signer to sign it.
 * This method ensures the integrity of the user operation and prevents tampering by verifying the signature.
 *
 * @param {PackedUserOperation} userOperation - The user operation to be signed.
 * @param {string} entryPointAddress - The address of the entry point contract.
 * @param {ethers.Wallet} signer - The User wallet used to sign the user operation.
 * @returns {Promise<PackedUserOperation>} The user operation with the generated signature.
 * @throws {Error} If the signature verification fails.
 */
export async function signUserOperation(
  userOperation: PackedUserOperation,
  entryPointAddress: string,
  signer: ethers.Wallet
): Promise<PackedUserOperation> {
  const { provider } = signer;
  const { chainId } = await provider!.getNetwork();

  const userOpHash = getUserOpHash(userOperation, entryPointAddress, chainId);

  const ethSignedMessageHash = ethers.utils.keccak256(
    ethers.utils.solidityPack(
      ['string', 'bytes32'],
      ['\x19Ethereum Signed Message:\n32', userOpHash]
    )
  );

  const { _signingKey } = signer;
  const signature = _signingKey().signDigest(ethers.utils.arrayify(ethSignedMessageHash));
  const recoveredAddress = ethers.utils.recoverAddress(ethSignedMessageHash, signature);

  const { getAddress } = ethers.utils;
  if (getAddress(recoveredAddress) !== getAddress(await signer.getAddress())) {
    throw new Error('Invalid signature');
  }

  return {
    ...userOperation,
    signature: ethers.utils.joinSignature(signature)
  };
}<|MERGE_RESOLUTION|>--- conflicted
+++ resolved
@@ -85,7 +85,6 @@
     throw error;
   }
 
-<<<<<<< HEAD
   try {
     Logger.log(
       'createTransferCallData',
@@ -111,23 +110,6 @@
     Logger.error('createTransferCallData', 'encodeFunctionData error', error);
     throw error;
   }
-=======
-  const transferEncode = erc20Contract.interface.encodeFunctionData('transfer', [to, amount_bn]);
-  Logger.log('createTransferCallData', 'Transfer Encode:', transferEncode);
-
-  Logger.log(
-    'createTransferCallData',
-    `Chatterpay Proxy Contract Address ${chatterPayContract.address}`
-  );
-  const callData = chatterPayContract.interface.encodeFunctionData('execute', [
-    erc20Contract.address,
-    0,
-    transferEncode
-  ]);
-  Logger.log('createTransferCallData', 'Transfer Call Data:', callData);
-
-  return callData;
->>>>>>> b6055cfc
 }
 
 /**
