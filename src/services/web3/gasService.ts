import { ethers, Contract, BigNumber } from 'ethers';

import { Logger } from '../../helpers/loggerHelper';
import { OpGasValues } from '../../models/blockchainModel';
<<<<<<< HEAD
import { getUserOpHash } from '../../helpers/userOperationHelper';
=======
>>>>>>> 8fbe9b59
import { PackedUserOperation } from '../../types/userOperationType';

/**
 * Calculates recommended gas values, prioritizing latest network estimations.
 * Applies a custom multiplier (percentage increase) to the recommended gas values.
 * Falls back to provided defaults if estimation fails or results are zero.
 *
 * @param defaultPerGasValues - Default gas values (as strings in Gwei)
 * @param provider - Ethereum JSON RPC provider
 * @param gasMultiplier - Multiplier for recommended gas values (e.g., 1.2 for 20% increase)
 * @returns Recommended maxPriorityFeePerGas and maxFeePerGas as BigNumbers
 */
const getPerGasValues = async (
  defaultPerGasValues: { maxFeePerGas: string; maxPriorityFeePerGas: string },
  provider: ethers.providers.JsonRpcProvider,
  gasMultiplier: number
): Promise<{ maxPriorityFeePerGas: BigNumber; maxFeePerGas: BigNumber }> => {
  const DEFAULT_MAX_FEE = ethers.utils.parseUnits(defaultPerGasValues.maxFeePerGas, 'gwei');
  const DEFAULT_PRIORITY_FEE = ethers.utils.parseUnits(
    defaultPerGasValues.maxPriorityFeePerGas,
    'gwei'
  );

  try {
    const feeHistory = await provider.send('eth_feeHistory', ['0x5', 'latest', [25, 50, 75]]);
    const baseFees = feeHistory.baseFeePerGas.map((fee: string) => BigNumber.from(fee));
    const priorityFees = feeHistory.reward.flat().map((fee: string) => BigNumber.from(fee));

    if (priorityFees.length === 0 || baseFees.length < 2) {
      throw new Error('Invalid fee history data');
    }

    const latestBaseFee = baseFees[baseFees.length - 2];
    const avgPriorityFee = priorityFees
      .reduce((a: BigNumber, b: BigNumber) => a.add(b), BigNumber.from(0))
      .div(priorityFees.length);

<<<<<<< HEAD
  return dummySignature;
}

/**
 * Calculates recommended gas values, prioritizing latest network estimations.
 * Applies a custom multiplier (percentage increase) to the recommended gas values.
 * Falls back to provided defaults if estimation fails or results are zero.
 *
 * @param defaultPerGasValues - Default gas values (as strings in Gwei)
 * @param provider - Ethereum JSON RPC provider
 * @param gasMultiplier - Multiplier for recommended gas values (e.g., 1.2 for 20% increase)
 * @returns Recommended maxPriorityFeePerGas and maxFeePerGas as BigNumbers
 */
const getPerGasValues = async (
  defaultPerGasValues: { maxFeePerGas: string; maxPriorityFeePerGas: string },
  provider: ethers.providers.JsonRpcProvider,
  gasMultiplier: number
): Promise<{ maxPriorityFeePerGas: BigNumber; maxFeePerGas: BigNumber }> => {
  const DEFAULT_MAX_FEE = ethers.utils.parseUnits(defaultPerGasValues.maxFeePerGas, 'gwei');
  const DEFAULT_PRIORITY_FEE = ethers.utils.parseUnits(
    defaultPerGasValues.maxPriorityFeePerGas,
    'gwei'
  );

  try {
    const feeHistory = await provider.send('eth_feeHistory', ['0x5', 'latest', [25, 50, 75]]);
    const baseFees = feeHistory.baseFeePerGas.map((fee: string) => BigNumber.from(fee));
    const priorityFees = feeHistory.reward.flat().map((fee: string) => BigNumber.from(fee));

    if (priorityFees.length === 0 || baseFees.length < 2) {
      throw new Error('Invalid fee history data');
    }

    const latestBaseFee = baseFees[baseFees.length - 2];
    const avgPriorityFee = priorityFees
      .reduce((a: BigNumber, b: BigNumber) => a.add(b), BigNumber.from(0))
      .div(priorityFees.length);

    let adjustedMaxFee = latestBaseFee
      .add(avgPriorityFee)
      .mul(Math.round(gasMultiplier * 100))
      .div(100);

    let adjustedPriorityFee = avgPriorityFee.mul(Math.round(gasMultiplier * 100)).div(100);

    if (adjustedMaxFee.lte(0)) {
      adjustedMaxFee = ethers.utils.parseUnits(defaultPerGasValues.maxFeePerGas, 'gwei');
    }

    if (adjustedPriorityFee.lte(0)) {
      adjustedPriorityFee = ethers.utils.parseUnits(
        defaultPerGasValues.maxPriorityFeePerGas,
        'gwei'
      );
    }

    Logger.info(
      'getPerGasValues',
      `Base Fee: ${ethers.utils.formatUnits(latestBaseFee, 'gwei')} gwei, ` +
        `Priority Fee: ${ethers.utils.formatUnits(adjustedPriorityFee, 'gwei')} gwei, ` +
        `Max Fee: ${ethers.utils.formatUnits(adjustedMaxFee, 'gwei')} gwei`
    );

    return {
      maxPriorityFeePerGas: adjustedPriorityFee,
      maxFeePerGas: adjustedMaxFee
    };
  } catch (error) {
    Logger.error('getRecommendedGasFees', error);
    return {
      maxPriorityFeePerGas: DEFAULT_PRIORITY_FEE,
      maxFeePerGas: DEFAULT_MAX_FEE
    };
  }
};

/**
 * Estimates gas values required for a user operation.
 *
 * @param userOperation - The packed user operation containing transaction details.
 * @param rpcUrl - The RPC URL to send the request for gas estimation.
 * @param entryPointContractAddress - The address of the EntryPoint contract.
 * @param gasMultiplier - A multiplier to adjust the estimated gas limits (default is 1).
 *
 * @returns An object containing estimated gas limits:
 *          - callGasLimit: The gas required for executing the call.
 *          - verificationGasLimit: The gas required for verification.
 *          - preVerificationGas: The gas required before verification.
 */
const getcallDataGasValues = async (
  opGasValues: OpGasValues,
  userOperation: PackedUserOperation,
  rpcUrl: string,
  entryPointContractAddress: string,
  gasMultiplier: number = 1
): Promise<{
  callGasLimit: BigNumber;
  verificationGasLimit: BigNumber;
  preVerificationGas: BigNumber;
}> => {
  const gasResult = {
    callGasLimit: BigNumber.from(opGasValues.callGasLimit),
    verificationGasLimit: BigNumber.from(opGasValues.verificationGasLimit),
    preVerificationGas: BigNumber.from(opGasValues.preVerificationGas)
  };

  const AlchemyUserOp = {
    sender: userOperation.sender,
    nonce: userOperation.nonce.toHexString(),
    initCode: userOperation.initCode,
    callData: userOperation.callData,
    maxFeePerGas: userOperation.maxFeePerGas.toHexString(),
    maxPriorityFeePerGas: userOperation.maxPriorityFeePerGas.toHexString(),
    paymasterAndData: userOperation.paymasterAndData,
    signature: userOperation.signature
  };

  const response = await fetch(rpcUrl, {
    method: 'POST',
    headers: { 'Content-Type': 'application/json' },
    body: JSON.stringify({
      jsonrpc: '2.0',
      id: 1,
      method: 'eth_estimateUserOperationGas',
      params: [AlchemyUserOp, entryPointContractAddress]
    })
  });

  let gettingGasValuesfrom = 'bdd';
  const alchemyResult = await response.json();

  if (alchemyResult && alchemyResult.result) {
    gasResult.callGasLimit = BigNumber.from(alchemyResult.result.callGasLimit)
      .mul(Math.round(gasMultiplier * 100))
      .div(100);
    gasResult.verificationGasLimit = BigNumber.from(alchemyResult.result.verificationGasLimit);
    gasResult.preVerificationGas = BigNumber.from(alchemyResult.result.preVerificationGas);
    gettingGasValuesfrom = 'alchemy';
  }

  Logger.log('getcallDataGasValues', '~~~~~~~~~~~~~~~~~~~~~~~~~~~~~~~~~~~~~~~~~~~~');
  Logger.info(
    'getcallDataGasValues',
    `Gas Params - callGasLimit: ${userOperation.callGasLimit.toString()}, verificationGasLimit: ${userOperation.verificationGasLimit.toString()}, preVerificationGas: ${userOperation.preVerificationGas.toString()}, maxFeePerGas: ${userOperation.maxFeePerGas.toString()} , maxPriorityFeePerGas: ${userOperation.maxPriorityFeePerGas.toString()}, getted values from: ${gettingGasValuesfrom}`
  );
  Logger.log('getcallDataGasValues', '~~~~~~~~~~~~~~~~~~~~~~~~~~~~~~~~~~~~~~~~~~~~');

  return {
    callGasLimit: gasResult.callGasLimit,
    verificationGasLimit: gasResult.verificationGasLimit,
    preVerificationGas: gasResult.preVerificationGas
  };
};

/**
 * Calculates a dynamic gas limit for a contract method, including a buffer percentage.
 * If estimation fails, it falls back to a default gas limit.
 *
 * @param {Contract} contract - The contract instance where the method will be executed.
 * @param {string} methodName - The name of the contract method to estimate gas for.
 * @param {unknown[]} args - The arguments to pass to the contract method.
 * @param {number} [gasBufferPercentage=10] - The buffer percentage to add to the estimated gas.
 * @param {BigNumber} [defaultGasLimit=BigNumber.from('7000000')] - The fallback gas limit if estimation fails.
 * @returns {Promise<BigNumber>} - The calculated gas limit.
 */
const getDynamicGas = async (
  contract: Contract,
  methodName: string,
  args: unknown[],
  gasBufferPercentage: number = 20,
  defaultGasLimit: BigNumber = BigNumber.from('250000')
): Promise<BigNumber> => {
  const defaultGasMessage = `Default Estimated gas limit for ${methodName}: ${defaultGasLimit.toString()}`;

=======
    let adjustedMaxFee = latestBaseFee
      .add(avgPriorityFee)
      .mul(Math.round(gasMultiplier * 100))
      .div(100);

    let adjustedPriorityFee = avgPriorityFee.mul(Math.round(gasMultiplier * 100)).div(100);

    if (adjustedMaxFee.lte(0)) {
      adjustedMaxFee = ethers.utils.parseUnits(defaultPerGasValues.maxFeePerGas, 'gwei');
    }

    if (adjustedPriorityFee.lte(0)) {
      adjustedPriorityFee = ethers.utils.parseUnits(
        defaultPerGasValues.maxPriorityFeePerGas,
        'gwei'
      );
    }

    Logger.info(
      'getPerGasValues',
      `Base Fee: ${ethers.utils.formatUnits(latestBaseFee, 'gwei')} gwei, ` +
        `Priority Fee: ${ethers.utils.formatUnits(adjustedPriorityFee, 'gwei')} gwei, ` +
        `Max Fee: ${ethers.utils.formatUnits(adjustedMaxFee, 'gwei')} gwei`
    );

    return {
      maxPriorityFeePerGas: adjustedPriorityFee,
      maxFeePerGas: adjustedMaxFee
    };
  } catch (error) {
    Logger.error('getRecommendedGasFees', error);
    return {
      maxPriorityFeePerGas: DEFAULT_PRIORITY_FEE,
      maxFeePerGas: DEFAULT_MAX_FEE
    };
  }
};

/**
 * Estimates gas values required for a user operation.
 *
 * @param userOperation - The packed user operation containing transaction details.
 * @param rpcUrl - The RPC URL to send the request for gas estimation.
 * @param entryPointContractAddress - The address of the EntryPoint contract.
 * @param gasMultiplier - A multiplier to adjust the estimated gas limits (default is 1).
 *
 * @returns An object containing estimated gas limits:
 *          - callGasLimit: The gas required for executing the call.
 *          - verificationGasLimit: The gas required for verification.
 *          - preVerificationGas: The gas required before verification.
 */
const getcallDataGasValues = async (
  opGasValues: OpGasValues,
  userOperation: PackedUserOperation,
  rpcUrl: string,
  entryPointContractAddress: string,
  gasMultiplier: number = 1
): Promise<{
  callGasLimit: BigNumber;
  verificationGasLimit: BigNumber;
  preVerificationGas: BigNumber;
}> => {
  const gasResult = {
    callGasLimit: BigNumber.from(opGasValues.callGasLimit),
    verificationGasLimit: BigNumber.from(opGasValues.verificationGasLimit),
    preVerificationGas: BigNumber.from(opGasValues.preVerificationGas)
  };

  const AlchemyUserOp = {
    sender: userOperation.sender,
    nonce: userOperation.nonce.toHexString(),
    initCode: userOperation.initCode,
    callData: userOperation.callData,
    maxFeePerGas: userOperation.maxFeePerGas.toHexString(),
    maxPriorityFeePerGas: userOperation.maxPriorityFeePerGas.toHexString(),
    paymasterAndData: userOperation.paymasterAndData,
    signature: userOperation.signature
  };

  const response = await fetch(rpcUrl, {
    method: 'POST',
    headers: { 'Content-Type': 'application/json' },
    body: JSON.stringify({
      jsonrpc: '2.0',
      id: 1,
      method: 'eth_estimateUserOperationGas',
      params: [AlchemyUserOp, entryPointContractAddress]
    })
  });

  let gettingGasValuesfrom = 'bdd';
  const alchemyResult = await response.json();

  if (alchemyResult && alchemyResult.result) {
    gasResult.callGasLimit = BigNumber.from(alchemyResult.result.callGasLimit)
      .mul(Math.round(gasMultiplier * 100))
      .div(100);
    gasResult.verificationGasLimit = BigNumber.from(alchemyResult.result.verificationGasLimit);
    gasResult.preVerificationGas = BigNumber.from(alchemyResult.result.preVerificationGas);
    gettingGasValuesfrom = 'alchemy';
  }

  Logger.log('getcallDataGasValues', '~~~~~~~~~~~~~~~~~~~~~~~~~~~~~~~~~~~~~~~~~~~~');
  Logger.info(
    'getcallDataGasValues',
    `Gas Params - callGasLimit: ${userOperation.callGasLimit.toString()}, verificationGasLimit: ${userOperation.verificationGasLimit.toString()}, preVerificationGas: ${userOperation.preVerificationGas.toString()}, maxFeePerGas: ${userOperation.maxFeePerGas.toString()} , maxPriorityFeePerGas: ${userOperation.maxPriorityFeePerGas.toString()}, getted values from: ${gettingGasValuesfrom}`
  );
  Logger.log('getcallDataGasValues', '~~~~~~~~~~~~~~~~~~~~~~~~~~~~~~~~~~~~~~~~~~~~');

  return {
    callGasLimit: gasResult.callGasLimit,
    verificationGasLimit: gasResult.verificationGasLimit,
    preVerificationGas: gasResult.preVerificationGas
  };
};

/**
 * Calculates a dynamic gas limit for a contract method, including a buffer percentage.
 * If estimation fails, it falls back to a default gas limit.
 *
 * @param {Contract} contract - The contract instance where the method will be executed.
 * @param {string} methodName - The name of the contract method to estimate gas for.
 * @param {unknown[]} args - The arguments to pass to the contract method.
 * @param {number} [gasBufferPercentage=10] - The buffer percentage to add to the estimated gas.
 * @param {BigNumber} [defaultGasLimit=BigNumber.from('7000000')] - The fallback gas limit if estimation fails.
 * @returns {Promise<BigNumber>} - The calculated gas limit.
 */
const getDynamicGas = async (
  contract: Contract,
  methodName: string,
  args: unknown[],
  gasBufferPercentage: number = 20,
  defaultGasLimit: BigNumber = BigNumber.from('250000')
): Promise<BigNumber> => {
  const defaultGasMessage = `Default Estimated gas limit for ${methodName}: ${defaultGasLimit.toString()}`;

>>>>>>> 8fbe9b59
  try {
    if (typeof contract[methodName] !== 'function') {
      throw new Error(`The method ${methodName} doesn't exist in contract.`);
    }

    try {
      await contract.callStatic[methodName](...args);
    } catch (staticError) {
      Logger.warn('getDynamicGas', `Static call failed for ${methodName}:`, staticError);
      Logger.log('getDynamicGas', defaultGasMessage);
      return defaultGasLimit;
    }

    const estimatedGas: ethers.BigNumber = await contract.estimateGas[methodName](...args);
    const gasLimit: BigNumber = estimatedGas
      .mul(BigNumber.from(100 + gasBufferPercentage))
      .div(BigNumber.from(100));
    Logger.log('getDynamicGas', `Estimated gas limit for ${methodName}:`, gasLimit.toString());

    return gasLimit;
  } catch (error) {
    Logger.warn('getDynamicGas', `Gas estimation failed for ${methodName}:`, error);
    Logger.log('getDynamicGas', defaultGasMessage);
    return defaultGasLimit;
  }
};

export const gasService = {
  getPerGasValues,
  getcallDataGasValues,
  getDynamicGas
};<|MERGE_RESOLUTION|>--- conflicted
+++ resolved
@@ -2,50 +2,7 @@
 
 import { Logger } from '../../helpers/loggerHelper';
 import { OpGasValues } from '../../models/blockchainModel';
-<<<<<<< HEAD
-import { getUserOpHash } from '../../helpers/userOperationHelper';
-=======
->>>>>>> 8fbe9b59
 import { PackedUserOperation } from '../../types/userOperationType';
-
-/**
- * Calculates recommended gas values, prioritizing latest network estimations.
- * Applies a custom multiplier (percentage increase) to the recommended gas values.
- * Falls back to provided defaults if estimation fails or results are zero.
- *
- * @param defaultPerGasValues - Default gas values (as strings in Gwei)
- * @param provider - Ethereum JSON RPC provider
- * @param gasMultiplier - Multiplier for recommended gas values (e.g., 1.2 for 20% increase)
- * @returns Recommended maxPriorityFeePerGas and maxFeePerGas as BigNumbers
- */
-const getPerGasValues = async (
-  defaultPerGasValues: { maxFeePerGas: string; maxPriorityFeePerGas: string },
-  provider: ethers.providers.JsonRpcProvider,
-  gasMultiplier: number
-): Promise<{ maxPriorityFeePerGas: BigNumber; maxFeePerGas: BigNumber }> => {
-  const DEFAULT_MAX_FEE = ethers.utils.parseUnits(defaultPerGasValues.maxFeePerGas, 'gwei');
-  const DEFAULT_PRIORITY_FEE = ethers.utils.parseUnits(
-    defaultPerGasValues.maxPriorityFeePerGas,
-    'gwei'
-  );
-
-  try {
-    const feeHistory = await provider.send('eth_feeHistory', ['0x5', 'latest', [25, 50, 75]]);
-    const baseFees = feeHistory.baseFeePerGas.map((fee: string) => BigNumber.from(fee));
-    const priorityFees = feeHistory.reward.flat().map((fee: string) => BigNumber.from(fee));
-
-    if (priorityFees.length === 0 || baseFees.length < 2) {
-      throw new Error('Invalid fee history data');
-    }
-
-    const latestBaseFee = baseFees[baseFees.length - 2];
-    const avgPriorityFee = priorityFees
-      .reduce((a: BigNumber, b: BigNumber) => a.add(b), BigNumber.from(0))
-      .div(priorityFees.length);
-
-<<<<<<< HEAD
-  return dummySignature;
-}
 
 /**
  * Calculates recommended gas values, prioritizing latest network estimations.
@@ -218,144 +175,6 @@
 ): Promise<BigNumber> => {
   const defaultGasMessage = `Default Estimated gas limit for ${methodName}: ${defaultGasLimit.toString()}`;
 
-=======
-    let adjustedMaxFee = latestBaseFee
-      .add(avgPriorityFee)
-      .mul(Math.round(gasMultiplier * 100))
-      .div(100);
-
-    let adjustedPriorityFee = avgPriorityFee.mul(Math.round(gasMultiplier * 100)).div(100);
-
-    if (adjustedMaxFee.lte(0)) {
-      adjustedMaxFee = ethers.utils.parseUnits(defaultPerGasValues.maxFeePerGas, 'gwei');
-    }
-
-    if (adjustedPriorityFee.lte(0)) {
-      adjustedPriorityFee = ethers.utils.parseUnits(
-        defaultPerGasValues.maxPriorityFeePerGas,
-        'gwei'
-      );
-    }
-
-    Logger.info(
-      'getPerGasValues',
-      `Base Fee: ${ethers.utils.formatUnits(latestBaseFee, 'gwei')} gwei, ` +
-        `Priority Fee: ${ethers.utils.formatUnits(adjustedPriorityFee, 'gwei')} gwei, ` +
-        `Max Fee: ${ethers.utils.formatUnits(adjustedMaxFee, 'gwei')} gwei`
-    );
-
-    return {
-      maxPriorityFeePerGas: adjustedPriorityFee,
-      maxFeePerGas: adjustedMaxFee
-    };
-  } catch (error) {
-    Logger.error('getRecommendedGasFees', error);
-    return {
-      maxPriorityFeePerGas: DEFAULT_PRIORITY_FEE,
-      maxFeePerGas: DEFAULT_MAX_FEE
-    };
-  }
-};
-
-/**
- * Estimates gas values required for a user operation.
- *
- * @param userOperation - The packed user operation containing transaction details.
- * @param rpcUrl - The RPC URL to send the request for gas estimation.
- * @param entryPointContractAddress - The address of the EntryPoint contract.
- * @param gasMultiplier - A multiplier to adjust the estimated gas limits (default is 1).
- *
- * @returns An object containing estimated gas limits:
- *          - callGasLimit: The gas required for executing the call.
- *          - verificationGasLimit: The gas required for verification.
- *          - preVerificationGas: The gas required before verification.
- */
-const getcallDataGasValues = async (
-  opGasValues: OpGasValues,
-  userOperation: PackedUserOperation,
-  rpcUrl: string,
-  entryPointContractAddress: string,
-  gasMultiplier: number = 1
-): Promise<{
-  callGasLimit: BigNumber;
-  verificationGasLimit: BigNumber;
-  preVerificationGas: BigNumber;
-}> => {
-  const gasResult = {
-    callGasLimit: BigNumber.from(opGasValues.callGasLimit),
-    verificationGasLimit: BigNumber.from(opGasValues.verificationGasLimit),
-    preVerificationGas: BigNumber.from(opGasValues.preVerificationGas)
-  };
-
-  const AlchemyUserOp = {
-    sender: userOperation.sender,
-    nonce: userOperation.nonce.toHexString(),
-    initCode: userOperation.initCode,
-    callData: userOperation.callData,
-    maxFeePerGas: userOperation.maxFeePerGas.toHexString(),
-    maxPriorityFeePerGas: userOperation.maxPriorityFeePerGas.toHexString(),
-    paymasterAndData: userOperation.paymasterAndData,
-    signature: userOperation.signature
-  };
-
-  const response = await fetch(rpcUrl, {
-    method: 'POST',
-    headers: { 'Content-Type': 'application/json' },
-    body: JSON.stringify({
-      jsonrpc: '2.0',
-      id: 1,
-      method: 'eth_estimateUserOperationGas',
-      params: [AlchemyUserOp, entryPointContractAddress]
-    })
-  });
-
-  let gettingGasValuesfrom = 'bdd';
-  const alchemyResult = await response.json();
-
-  if (alchemyResult && alchemyResult.result) {
-    gasResult.callGasLimit = BigNumber.from(alchemyResult.result.callGasLimit)
-      .mul(Math.round(gasMultiplier * 100))
-      .div(100);
-    gasResult.verificationGasLimit = BigNumber.from(alchemyResult.result.verificationGasLimit);
-    gasResult.preVerificationGas = BigNumber.from(alchemyResult.result.preVerificationGas);
-    gettingGasValuesfrom = 'alchemy';
-  }
-
-  Logger.log('getcallDataGasValues', '~~~~~~~~~~~~~~~~~~~~~~~~~~~~~~~~~~~~~~~~~~~~');
-  Logger.info(
-    'getcallDataGasValues',
-    `Gas Params - callGasLimit: ${userOperation.callGasLimit.toString()}, verificationGasLimit: ${userOperation.verificationGasLimit.toString()}, preVerificationGas: ${userOperation.preVerificationGas.toString()}, maxFeePerGas: ${userOperation.maxFeePerGas.toString()} , maxPriorityFeePerGas: ${userOperation.maxPriorityFeePerGas.toString()}, getted values from: ${gettingGasValuesfrom}`
-  );
-  Logger.log('getcallDataGasValues', '~~~~~~~~~~~~~~~~~~~~~~~~~~~~~~~~~~~~~~~~~~~~');
-
-  return {
-    callGasLimit: gasResult.callGasLimit,
-    verificationGasLimit: gasResult.verificationGasLimit,
-    preVerificationGas: gasResult.preVerificationGas
-  };
-};
-
-/**
- * Calculates a dynamic gas limit for a contract method, including a buffer percentage.
- * If estimation fails, it falls back to a default gas limit.
- *
- * @param {Contract} contract - The contract instance where the method will be executed.
- * @param {string} methodName - The name of the contract method to estimate gas for.
- * @param {unknown[]} args - The arguments to pass to the contract method.
- * @param {number} [gasBufferPercentage=10] - The buffer percentage to add to the estimated gas.
- * @param {BigNumber} [defaultGasLimit=BigNumber.from('7000000')] - The fallback gas limit if estimation fails.
- * @returns {Promise<BigNumber>} - The calculated gas limit.
- */
-const getDynamicGas = async (
-  contract: Contract,
-  methodName: string,
-  args: unknown[],
-  gasBufferPercentage: number = 20,
-  defaultGasLimit: BigNumber = BigNumber.from('250000')
-): Promise<BigNumber> => {
-  const defaultGasMessage = `Default Estimated gas limit for ${methodName}: ${defaultGasLimit.toString()}`;
-
->>>>>>> 8fbe9b59
   try {
     if (typeof contract[methodName] !== 'function') {
       throw new Error(`The method ${methodName} doesn't exist in contract.`);
