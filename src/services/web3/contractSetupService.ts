--- conflicted
+++ resolved
@@ -4,11 +4,7 @@
 import { IBlockchain } from '../../models/blockchainModel';
 import { IUser, IUserWallet } from '../../models/userModel';
 import { getERC20ABI, getChatterpayABI } from './abiService';
-<<<<<<< HEAD
-import { generatePrivateKey } from '../../helpers/SecurityHelper';
-=======
 import { generateWalletSeed } from '../../helpers/SecurityHelper';
->>>>>>> 8fbe9b59
 import { mongoBlockchainService } from '../mongo/mongoBlockchainService';
 import { ComputedAddress, SetupContractReturn } from '../../types/commonType';
 
@@ -26,11 +22,7 @@
   const network = await mongoBlockchainService.getNetworkConfig();
   const provider = new ethers.providers.JsonRpcProvider(network.rpc);
 
-<<<<<<< HEAD
-  const privateKey = generatePrivateKey(user.phone_number, blockchain.chainId.toString());
-=======
   const privateKey = generateWalletSeed(user.phone_number, blockchain.chainId.toString());
->>>>>>> 8fbe9b59
   const signer = new ethers.Wallet(privateKey, provider);
   const backendSigner = new ethers.Wallet(SIGNING_KEY!, provider);
   const userWallet: IUserWallet = user.wallets[0];
