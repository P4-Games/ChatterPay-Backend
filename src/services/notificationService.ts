--- conflicted
+++ resolved
@@ -247,10 +247,6 @@
 }
 
 /**
-<<<<<<< HEAD
- * Sends a notification for a completed token swap.
- *
-=======
  * Sends a notification for a received transfer from an external wallet.
  *
  * @param phoneNumberFrom - Sender's phone number (external wallet placeholder).
@@ -322,7 +318,6 @@
 /**
  * Sends a notification for a completed token swap.
  *
->>>>>>> 3f34f9f0
  * @param channel_user_id - The user's identifier within the communication channel (e.g., Telegram or WhatsApp).
  * @param token - Symbol or identifier of the input token being swapped.
  * @param amount - Amount of the input token swapped.
