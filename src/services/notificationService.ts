import { Logger } from '../helpers/loggerHelper';
import { pushService } from './push/pushService';
import { cacheService } from './cache/cacheService';
import { delaySeconds } from '../helpers/timeHelper';
import { IBlockchain } from '../models/blockchainModel';
import { mongoUserService } from './mongo/mongoUserService';
import { chatizaloOperatorReply } from '../types/chatizaloType';
import { chatizaloService } from './chatizalo/chatizaloService';
import { isValidPhoneNumber } from '../helpers/validationHelper';
import { CacheNames, NotificationLanguage } from '../types/commonType';
import { mongoBlockchainService } from './mongo/mongoBlockchainService';
import { formatIdentifierWithOptionalName } from '../helpers/formatHelper';
import { mongoNotificationService } from './mongo/mongoNotificationServices';
import { BOT_DATA_TOKEN, CHATTERPAY_NFTS_SHARE_URL } from '../config/constants';
import { templateEnum, mongoTemplateService } from './mongo/mongoTemplateService';
import {
  ITemplateSchema,
  NotificationEnum,
  NotificationTemplatesTypes
} from '../models/templateModel';

/**
 * Retrieves a notification template based on the user's channel ID and the specified notification type.
 *
 * @param channelUserId - The user's identifier within the communication channel (e.g., Telegram or WhatsApp).
 * @param typeOfNotification - The type of notification to retrieve, defined by `NotificationEnum`.
 * @returns A Promise resolving to an object containing the notification's title and message.
 */
export async function getNotificationTemplate(
  channelUserId: string,
  typeOfNotification: NotificationEnum
): Promise<{ title: string; message: string }> {
  const defaultNotification = { title: 'Chatterpay Message', message: '' };
  try {
<<<<<<< HEAD
    const cachedTemplate = cacheService.get(CacheNames.NOTIFICATION, `${typeOfNotification}`);
    if (cachedTemplate) {
      Logger.log('getNotificationTemplate', `getting ${typeOfNotification} from cache`);
      return cachedTemplate as { title: string; message: string };
=======
    if (!Object.values(NotificationEnum).includes(typeOfNotification)) {
      Logger.warn('getNotificationTemplate', `Invalid notification type: ${typeOfNotification}`);
      return defaultNotification;
>>>>>>> be326b2d
    }

    const userLanguage: NotificationLanguage =
      await mongoUserService.getUserSettingsLanguage(channelUserId);

    const cacheKey = `${typeOfNotification}:${userLanguage}`;
    const cachedTemplate = cacheService.get(CacheNames.NOTIFICATION, `${cacheKey}`);
    if (cachedTemplate) {
      Logger.log('getNotificationTemplate', `getting ${cacheKey} from cache`);
      return cachedTemplate as { title: string; message: string };
    }

    const notificationTemplates: NotificationTemplatesTypes | null =
      await mongoTemplateService.getTemplate<ITemplateSchema>(templateEnum.NOTIFICATIONS);
    if (!notificationTemplates) {
      Logger.warn('getNotificationTemplate', 'Notifications Templates not found');
      return defaultNotification;
    }

    // @ts-expect-error 'expected type error'
    const template = notificationTemplates[typeOfNotification];

    if (!template) {
      Logger.warn('getNotificationTemplate', `Notification type ${typeOfNotification} not found`);
      return defaultNotification;
    }

    const availableTitle = template.title?.[userLanguage];
    const availableMessage = template.message?.[userLanguage];
    const fallbackLanguage =
      (Object.keys(template.title ?? {})[0] as NotificationLanguage | undefined) ?? userLanguage;

    const result = {
      title: availableTitle ?? template.title?.[fallbackLanguage] ?? defaultNotification.title,
      message:
        availableMessage ?? template.message?.[fallbackLanguage] ?? defaultNotification.message
    };
<<<<<<< HEAD
    cacheService.set(CacheNames.NOTIFICATION, `${typeOfNotification}`, result);
=======
    cacheService.set(CacheNames.NOTIFICATION, `${cacheKey}`, result);
>>>>>>> be326b2d

    return result;
  } catch (error: unknown) {
    // avoid throw error
    Logger.error(
      'getNotificationTemplate',
      `Error getting notification template ${typeOfNotification}, error: ${(error as Error).message}`
    );
  }
  return defaultNotification;
}

/**
 * Sends a notification when a user's wallet is successfully created.
 *
 * @param user_wallet_proxy - The blockchain address of the newly created wallet (Proxy).
 * @param channel_user_id - The user's identifier within the communication channel (e.g., Telegram or WhatsApp).
 * @param network_name - The network name.
 * @returns A Promise resolving to the result of the notification operation.
 */
export async function sendWalletCreationNotification(
  user_wallet_proxy: string,
  channel_user_id: string,
  network_name: string
) {
  try {
    Logger.log(
      'sendWalletCreationNotification',
      `Sending wallet creation notification to ${channel_user_id}, ${user_wallet_proxy}`
    );

    const { title, message } = await getNotificationTemplate(
      channel_user_id,
      NotificationEnum.wallet_creation
    );
    const formattedMessage = message
      .replace('[WALLET_ADDRESS]', user_wallet_proxy)
      .replace('[NETWORK_NAME]', network_name);

    const sendAndPersistParams: SendAndPersistParams = {
      to: channel_user_id,
      messageBot: formattedMessage,
      messagePush: formattedMessage,
      template: NotificationEnum.wallet_creation,
      sendPush: true,
      sendBot: true,
      title,
      traceHeader: ''
    };

    await persistAndSendNotification(sendAndPersistParams);
  } catch (error) {
    Logger.error('sendWalletCreationNotification', error);
    throw error;
  }
}

/**
 * Sends a notification when a user's wallet already exists.
 *
 * @param user_wallet_proxy - The blockchain address of the already existing wallet (Proxy).
 * @param channel_user_id - The user's identifier within the communication channel (e.g., Telegram or WhatsApp).
 * @param network_name - The network name.
 * @returns A Promise resolving to the result of the notification operation.
 */
export async function sendWalletAlreadyExistsNotification(
  user_wallet_proxy: string,
  channel_user_id: string,
  network_name: string
) {
  try {
    Logger.log(
      'sendWalletAlreadyExistsNotification',
      `Sending wallet already exists notification to ${channel_user_id}, ${user_wallet_proxy}`
    );

    const { title, message } = await getNotificationTemplate(
      channel_user_id,
      NotificationEnum.wallet_already_exists
    );
    const formattedMessage = message
      .replace('[WALLET_ADDRESS]', user_wallet_proxy)
      .replace('[NETWORK_NAME]', network_name);

    const sendAndPersistParams: SendAndPersistParams = {
      to: channel_user_id,
      messageBot: formattedMessage,
      messagePush: formattedMessage,
      template: NotificationEnum.wallet_already_exists,
      sendPush: true,
      sendBot: true,
      title,
      traceHeader: ''
    };

    await persistAndSendNotification(sendAndPersistParams);
  } catch (error) {
    Logger.error('sendWalletAlreadyExistsNotification', error);
    throw error;
  }
}

/**
 * Sends a notification for a received transfer.
 *
 * @param phoneNumberFrom - Sender's phone number.
 * @param nameFrom - Sender's name (optional).
 * @param phoneNumberTo - Recipient's phone number.
 * @param amount - Amount received.
 * @param token - Token symbol or identifier (e.g., ETH, USDT).
<<<<<<< HEAD
=======
 * @param user_notes - User notes associated with the transaction.
>>>>>>> be326b2d
 * @param traceHeader - (Optional) Trace identifier for debugging or logging purposes.
 * @returns A Promise resolving to the result of the notification operation.
 */
export async function sendReceivedTransferNotification(
  phoneNumberFrom: string,
  nameFrom: string | null,
  phoneNumberTo: string,
  amount: string,
  token: string,
  user_notes: string,
  traceHeader?: string
): Promise<unknown> {
  try {
    Logger.log(
      'sendReceivedTransferNotification',
      `Sending received transfer notification from ${phoneNumberFrom} to ${phoneNumberTo}`
    );
    if (!isValidPhoneNumber(phoneNumberTo)) return '';

    const { title, message } = await getNotificationTemplate(
      phoneNumberTo,
      NotificationEnum.incoming_transfer
    );

    const formatMessage = (fromNumberAndName: string) =>
      message
        .replaceAll('[FROM]', fromNumberAndName)
        .replaceAll('[AMOUNT]', amount)
        .replaceAll('[TOKEN]', token)
        .replaceAll('[USER_NOTES]', user_notes ? `\n('${user_notes}')` : '');

    const fromNumberAndName = formatIdentifierWithOptionalName(phoneNumberFrom, nameFrom, false);
    const fromNumberAndNameMasked = formatIdentifierWithOptionalName(
      phoneNumberFrom,
      nameFrom,
      true
    );

    const formattedMessageBot = formatMessage(fromNumberAndName);
    const formattedMessagePush = formatMessage(fromNumberAndNameMasked);

    const sendAndPersistParams: SendAndPersistParams = {
      to: phoneNumberTo,
      messageBot: formattedMessageBot,
      messagePush: formattedMessagePush,
      template: NotificationEnum.incoming_transfer,
      sendPush: true,
      sendBot: true,
      title,
      traceHeader
    };

    const data = await persistAndSendNotification(sendAndPersistParams);
    return data;
  } catch (error) {
    Logger.error('sendReceivedTransferNotification', error);
    throw error;
  }
}

/**
 * Sends a notification for a completed token swap.
 *
 * @param channel_user_id - The user's identifier within the communication channel (e.g., Telegram or WhatsApp).
 * @param token - Symbol or identifier of the input token being swapped.
 * @param amount - Amount of the input token swapped.
 * @param result - Amount of the output token received.
 * @param outputToken - Symbol or identifier of the token received after the swap.
 * @param transactionHash - Blockchain transaction hash of the swap operation.
 * @param traceHeader - (Optional) Trace identifier for debugging or logging purposes.
 * @returns A Promise resolving to the result of the notification operation.
 */
export async function sendSwapNotification(
  channel_user_id: string,
  token: string,
  amount: string,
  result: string,
  outputToken: string,
  transactionHash: string,
  traceHeader?: string
): Promise<unknown> {
  try {
    Logger.log('sendSwapNotification', 'Sending swap notification');
    const networkConfig: IBlockchain = await mongoBlockchainService.getNetworkConfig();

    const resultString: string = `${Math.round(parseFloat(result) * 1e4) / 1e4}`;
    const { title, message } = await getNotificationTemplate(
      channel_user_id,
      NotificationEnum.swap
    );

    const formattedMessage = message
      .replaceAll('[AMOUNT]', amount)
      .replaceAll('[TOKEN]', token)
      .replaceAll('[RESULT]', resultString)
      .replaceAll('[OUTPUT_TOKEN]', outputToken)
      .replaceAll('[EXPLORER]', networkConfig.explorer)
      .replaceAll('[TRANSACTION_HASH]', transactionHash);

    const sendAndPersistParams: SendAndPersistParams = {
      to: channel_user_id,
      messageBot: formattedMessage,
      messagePush: formattedMessage,
      template: NotificationEnum.swap,
      sendPush: true,
      sendBot: true,
      title,
      traceHeader
    };

    const data = await persistAndSendNotification(sendAndPersistParams);

    return data;
  } catch (error) {
    Logger.error('sendSwapNotification', error);
    throw error;
  }
}

/**
 * Sends a notification when a certificate or on-chain memory has been minted.
 *
 * @param address_of_user - The blockchain address of the user.
 * @param channel_user_id - The user's identifier within the communication channel (e.g., Telegram or WhatsApp).
 * @param id - The unique identifier of the minted certificate or memory.
 * @param traceHeader - (Optional) Trace identifier for debugging or logging purposes.
 * @returns A Promise resolving to the result of the notification operation.
 */
export async function sendMintNotification(
  address_of_user: string,
  channel_user_id: string,
  id: string,
  traceHeader?: string
): Promise<unknown> {
  try {
    Logger.log('sendMintNotification', `Sending mint notification to ${channel_user_id}`);

    const { title, message } = await getNotificationTemplate(
      channel_user_id,
      NotificationEnum.mint
    );
    const formattedMessage = message
      .replaceAll('[ID]', id)
      .replaceAll('[NFTS_SHARE_URL]', CHATTERPAY_NFTS_SHARE_URL);

    const sendAndPersistParams: SendAndPersistParams = {
      to: channel_user_id,
      messageBot: formattedMessage,
      messagePush: formattedMessage,
      template: NotificationEnum.mint,
      sendPush: true,
      sendBot: true,
      title,
      traceHeader
    };

    const data = await persistAndSendNotification(sendAndPersistParams);
    return data;
  } catch (error) {
    Logger.error('sendMintNotification', (error as Error).message);
    throw error;
  }
}

/**
 * Sends a notification for an outgoing transfer.
 *
 * @param phoneNumberFrom - Sender's phone number.
 * @param phoneNumberTo - Recipient's phone number.
 * @param toName - Recipient's name.
 * @param amount - Amount transferred.
 * @param token - Token symbol or identifier (e.g., ETH, USDT).
<<<<<<< HEAD
=======
 * @param user_notes - User notes associated with the transaction.
>>>>>>> be326b2d
 * @param txHash - Blockchain transaction hash of the transfer.
 * @param traceHeader - (Optional) Trace identifier for debugging or logging purposes.
 * @returns A Promise resolving to the result of the notification operation.
 */
export async function sendOutgoingTransferNotification(
  phoneNumberFrom: string,
  phoneNumberTo: string,
  toName: string,
  amount: string,
  token: string,
  user_notes: string,
  txHash: string,
  traceHeader?: string
): Promise<unknown> {
  try {
    Logger.log('sendOutgoingTransferNotification', 'Sending outgoing transfer notification');
    if (!isValidPhoneNumber(phoneNumberFrom)) return '';

    const networkConfig: IBlockchain = await mongoBlockchainService.getNetworkConfig();

    const { title, message } = await getNotificationTemplate(
      phoneNumberFrom,
      NotificationEnum.outgoing_transfer
    );

    const formatMessage = (toNumberAndName: string) =>
      message
        .replaceAll('[AMOUNT]', amount)
        .replaceAll('[TOKEN]', token)
        .replaceAll('[TO]', toNumberAndName)
        .replaceAll('[EXPLORER]', networkConfig.explorer)
        .replaceAll('[TX_HASH]', txHash)
        .replaceAll('[USER_NOTES]', user_notes ? `\n('${user_notes}')` : '');

    const toNumberAndName = formatIdentifierWithOptionalName(phoneNumberTo, toName, false);
    const toNumberAndNameMasked = formatIdentifierWithOptionalName(phoneNumberTo, toName, true);

    const formattedMessageBot = formatMessage(toNumberAndName);
    const formattedMessagePush = formatMessage(toNumberAndNameMasked);

    const sendAndPersistParams: SendAndPersistParams = {
      to: phoneNumberFrom,
      messageBot: formattedMessageBot,
      messagePush: formattedMessagePush,
      template: NotificationEnum.outgoing_transfer,
      sendPush: true,
      sendBot: true,
      title,
      traceHeader
    };

    const data = await persistAndSendNotification(sendAndPersistParams);
    return data;
  } catch (error) {
    Logger.error('sendOutgoingTransferNotification', error);
    throw error;
  }
}

/**
 * Sends a notification when user balance not enough
 *
 * @param address_of_user - The blockchain address of the user.
 * @param channel_user_id - The user's identifier within the communication channel (e.g., Telegram or WhatsApp).
 * @param traceHeader - (Optional) Trace identifier for debugging or logging purposes.
 */
export async function sendUserInsufficientBalanceNotification(
  address_of_user: string,
  channel_user_id: string,
  traceHeader?: string
) {
  try {
    Logger.log(
      'sendUserInsufficientBalanceNotification',
      `Sending User Insufficient Balance notification to ${address_of_user}`
    );

    const { title, message } = await getNotificationTemplate(
      channel_user_id,
      NotificationEnum.user_balance_not_enough
    );

    const sendAndPersistParams: SendAndPersistParams = {
      to: channel_user_id,
      messageBot: message,
      messagePush: message,
      template: NotificationEnum.user_balance_not_enough,
      sendPush: true,
      sendBot: true,
      title,
      traceHeader
    };

    const data = await persistAndSendNotification(sendAndPersistParams);
    return data;
  } catch (error) {
    Logger.error('sendUserInsufficientBalanceNotification', error);
    throw error;
  }
}

/**
 * Sends a notification when blockchain conditions are invalid.
 *
 * @param address_of_user - The blockchain address of the user.
 * @param channel_user_id - The user's identifier within the communication channel (e.g., Telegram or WhatsApp).
 * @param traceHeader - (Optional) Trace identifier for debugging or logging purposes.
 */
export async function sendNoValidBlockchainConditionsNotification(
  address_of_user: string,
  channel_user_id: string,
  traceHeader?: string
) {
  try {
    Logger.log(
      'sendNoValidBlockchainConditionsNotification',
      `Sending blockchain conditions invalid notification to ${address_of_user}`
    );

    const { title, message } = await getNotificationTemplate(
      channel_user_id,
      NotificationEnum.no_valid_blockchain_conditions
    );

    const sendAndPersistParams: SendAndPersistParams = {
      to: channel_user_id,
      messageBot: message,
      messagePush: message,
      template: NotificationEnum.no_valid_blockchain_conditions,
      sendPush: true,
      sendBot: true,
      title,
      traceHeader
    };

    const data = await persistAndSendNotification(sendAndPersistParams);
    return data;
  } catch (error) {
    Logger.error('sendNoValidBlockchainConditionsNotification', error);
    throw error;
  }
}

/**
 * Sends a notification when an internal error occurs.
 *
 * @param address_of_user - The blockchain address of the user.
 * @param channel_user_id - The user's identifier within the communication channel (e.g., Telegram or WhatsApp).
 * @param lastBotMsgDelaySeconds - (Optional) Delay in seconds since the last bot message was sent. Defaults to 0.
 * @param traceHeader - (Optional) Trace identifier for debugging or logging purposes.
 */
export async function sendInternalErrorNotification(
  address_of_user: string,
  channel_user_id: string,
  lastBotMsgDelaySeconds: number = 0,
  traceHeader?: string
) {
  try {
    if (lastBotMsgDelaySeconds > 0) {
      // This is here because the user should receive the "we are processing your operation" message first,
      // and in case of an error, the error message (this function) afterward. The first message is sent
      // through a broader channel (which takes longer), while the second one may take less time.
      // Hence, this delay is needed, which is controlled by a queryParam in chat_functions of Chatizalo.
      Logger.log(
        'sendInternalErrorNotification',
        `Delaying bot notification ${lastBotMsgDelaySeconds} seconds.`
      );
      await delaySeconds(lastBotMsgDelaySeconds);
    }

    Logger.log(
      'sendInternalErrorNotification',
      `Sending internal error notification to ${address_of_user}`
    );

    const { title, message } = await getNotificationTemplate(
      channel_user_id,
      NotificationEnum.internal_error
    );

    const sendAndPersistParams: SendAndPersistParams = {
      to: channel_user_id,
      messageBot: message,
      messagePush: message,
      template: NotificationEnum.internal_error,
      sendPush: true,
      sendBot: true,
      title,
      traceHeader
    };

    const data = await persistAndSendNotification(sendAndPersistParams);
    return data;
  } catch (error) {
    Logger.error('sendInternalErrorNotification', error);
    throw error;
  }
}

/**
 * Sends a notification when the user has concurrent operations.
 *
 * @param channel_user_id - The user's identifier within the communication channel (e.g., Telegram or WhatsApp).
 * @param traceHeader - (Optional) Trace identifier for debugging or logging purposes.
 */
export async function sendConcurrecyOperationNotification(
  channel_user_id: string,
  traceHeader?: string
) {
  try {
    Logger.log(
      'SendConcurrecyOperationNotification',
      `Sending concurrent operation notification to ${channel_user_id}`
    );

    const { title, message } = await getNotificationTemplate(
      channel_user_id,
      NotificationEnum.concurrent_operation
    );

    const sendAndPersistParams: SendAndPersistParams = {
      to: channel_user_id,
      messageBot: message,
      messagePush: message,
      template: NotificationEnum.concurrent_operation,
      sendPush: true,
      sendBot: true,
      title,
      traceHeader
    };

    const data = await persistAndSendNotification(sendAndPersistParams);
    return data;
  } catch (error) {
    Logger.error('SendConcurrecyOperationNotification', error);
    throw error;
  }
}

/**
 * Sends a notification when the user reaches the daily limit for an operation.
 *
 * @param channel_user_id - The user's identifier within the communication channel (e.g., Telegram or WhatsApp).
 * @param traceHeader - (Optional) Trace identifier for debugging or logging purposes.
 */
export async function sendDailyLimitReachedNotification(
  channel_user_id: string,
  traceHeader?: string
) {
  try {
    Logger.log(
      'sendDailyLimitReachedNotification',
      `Sending notification: daily limit reached for operation to ${channel_user_id}`
    );

    const { title, message } = await getNotificationTemplate(
      channel_user_id,
      NotificationEnum.daily_limit_reached
    );

    const sendAndPersistParams: SendAndPersistParams = {
      to: channel_user_id,
      messageBot: message,
      messagePush: message,
      template: NotificationEnum.daily_limit_reached,
      sendPush: true,
      sendBot: true,
      title,
      traceHeader
    };

    const data = await persistAndSendNotification(sendAndPersistParams);
    return data;
  } catch (error) {
    Logger.error('sendDailyLimitReachedNotification', error);
    throw error;
  }
}

/**
 * Sends a notification when the user attempts to perform an operation outside the allowed limits.
 *
 * @param channel_user_id - The user's identifier within the communication channel (e.g., Telegram or WhatsApp).
 * @param tokenSymbol - The symbol of the token the user is attempting to operate with.
 * @param minLimit - The minimum allowed limit for the operation.
 * @param maxLimit - The maximum allowed limit for the operation.
 * @param traceHeader - (Optional) Trace identifier for debugging or logging purposes.
 */
export async function sendOperationOutsideLimitsNotification(
  channel_user_id: string,
  tokenSymbol: string,
  minLimit: number,
  maxLimit: number,
  traceHeader?: string
) {
  try {
    Logger.log(
      'sendOperationOutsideLimitsNotification',
      `Sending notification: operation outside limits for ${tokenSymbol} to ${channel_user_id}`
    );

    const { title, message } = await getNotificationTemplate(
      channel_user_id,
      NotificationEnum.amount_outside_limits
    );

    const formattedMessage = message
      .replace('[LIMIT_MIN]', minLimit.toString())
      .replace('[LIMIT_MAX]', maxLimit.toString());

    const sendAndPersistParams: SendAndPersistParams = {
      to: channel_user_id,
      messageBot: formattedMessage,
      messagePush: formattedMessage,
      template: NotificationEnum.amount_outside_limits,
      sendPush: true,
      sendBot: true,
      title,
      traceHeader
    };

    const data = await persistAndSendNotification(sendAndPersistParams);
    return data;
  } catch (error) {
    Logger.error('sendOperationOutsideLimitsNotification', error);
    throw error;
  }
}

/* ----------------------------------------------------------------------------------------- */
/* ----------------------------------------------------------------------------------------- */

interface SendAndPersistParams {
  to: string;
  messageBot: string;
  messagePush: string;
  template: string;
  sendPush?: boolean;
  sendBot?: boolean;
  title?: string; // solo para push
  traceHeader?: string;
}

/**
 * Persists a notification in MongoDB (always with media: 'INTERNAL'),
 * then optionally sends it via WhatsApp (bot) and/or Push.
 *
 * @param {string} to - Recipient identifier (e.g., phone number).
 * @param {string} messageBot - Message content to be sent and stored.
 * @param {string} messagePush - Message content to be sent and stored.
 * @param {string} template - Template identifier used for the notification.
 * @param {boolean} [sendPush=false] - Whether to send the notification via Push.
 * @param {boolean} [sendBot=false] - Whether to send the notification via WhatsApp bot.
 * @param {string} [title] - Title for the Push notification (required if sendPush is true).
 * @param {string} [traceHeader] - Optional trace header for observability.
 *
 * @returns {Promise<string | null>} The bot service response if sent via WhatsApp, otherwise null.
 */
export async function persistAndSendNotification({
  to,
  messageBot,
  messagePush,
  template,
  sendPush = false,
  sendBot = false,
  title,
  traceHeader
}: SendAndPersistParams): Promise<string | null> {
  const sent_date = new Date();

  try {
    const data: string | null = null;

    // 1. Persist always with media INTERNAL
    await mongoNotificationService.createNotification({
      to,
      message: messageBot,
      template,
      media: 'INTERNAL',
      sent_date,
      read_date: undefined,
      deleted_date: undefined
    });

    // 2. Send via Chatizalo if flag is true
    if (sendBot) {
      const payload: chatizaloOperatorReply = {
        data_token: BOT_DATA_TOKEN!,
        channel_user_id: to,
        message: messageBot
      };
      await chatizaloService.sendBotNotification(payload, traceHeader);
    }

    // 3. Send via PUSH if flag is true
    if (sendPush && title) {
      pushService.sendPushNotificaton(title, messagePush, to); // fire & forget (avoid await)
    }

    return data;
  } catch (error) {
    Logger.error('sendAndPersistNotification', error);
    throw error;
  }
}

/**
 * Persists a notification in MongoDB with media: 'INTERNAL',
 * without sending it via bot or push.
 *
 * @param {string} to - Recipient identifier (e.g., phone number).
 * @param {string} message - Message content to store.
 * @param {string} template - Template identifier.
 * @returns {Promise<void>}
 */
export async function persistNotification(
  to: string,
  message: string,
  template: string
): Promise<void> {
  const sent_date = new Date();

  try {
    await mongoNotificationService.createNotification({
      to,
      message,
      template,
      media: 'INTERNAL',
      sent_date,
      read_date: undefined,
      deleted_date: undefined
    });
  } catch (error) {
    Logger.error('persistNotification', error);
  }
}<|MERGE_RESOLUTION|>--- conflicted
+++ resolved
@@ -32,16 +32,9 @@
 ): Promise<{ title: string; message: string }> {
   const defaultNotification = { title: 'Chatterpay Message', message: '' };
   try {
-<<<<<<< HEAD
-    const cachedTemplate = cacheService.get(CacheNames.NOTIFICATION, `${typeOfNotification}`);
-    if (cachedTemplate) {
-      Logger.log('getNotificationTemplate', `getting ${typeOfNotification} from cache`);
-      return cachedTemplate as { title: string; message: string };
-=======
     if (!Object.values(NotificationEnum).includes(typeOfNotification)) {
       Logger.warn('getNotificationTemplate', `Invalid notification type: ${typeOfNotification}`);
       return defaultNotification;
->>>>>>> be326b2d
     }
 
     const userLanguage: NotificationLanguage =
@@ -79,11 +72,7 @@
       message:
         availableMessage ?? template.message?.[fallbackLanguage] ?? defaultNotification.message
     };
-<<<<<<< HEAD
-    cacheService.set(CacheNames.NOTIFICATION, `${typeOfNotification}`, result);
-=======
     cacheService.set(CacheNames.NOTIFICATION, `${cacheKey}`, result);
->>>>>>> be326b2d
 
     return result;
   } catch (error: unknown) {
@@ -194,10 +183,7 @@
  * @param phoneNumberTo - Recipient's phone number.
  * @param amount - Amount received.
  * @param token - Token symbol or identifier (e.g., ETH, USDT).
-<<<<<<< HEAD
-=======
  * @param user_notes - User notes associated with the transaction.
->>>>>>> be326b2d
  * @param traceHeader - (Optional) Trace identifier for debugging or logging purposes.
  * @returns A Promise resolving to the result of the notification operation.
  */
@@ -370,10 +356,7 @@
  * @param toName - Recipient's name.
  * @param amount - Amount transferred.
  * @param token - Token symbol or identifier (e.g., ETH, USDT).
-<<<<<<< HEAD
-=======
  * @param user_notes - User notes associated with the transaction.
->>>>>>> be326b2d
  * @param txHash - Blockchain transaction hash of the transfer.
  * @param traceHeader - (Optional) Trace identifier for debugging or logging purposes.
  * @returns A Promise resolving to the result of the notification operation.
