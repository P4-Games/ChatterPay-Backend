import axios from 'axios';

import { Logger } from '../../helpers/loggerHelper';
import { cacheService } from '../cache/cacheService';
import { CacheNames, ConversionRates } from '../../types/commonType';
import { TOKEN_IDS, RESULT_CURRENCIES, COINGECKO_API_BASE_URL } from '../../config/constants';

/**
 * Generates a fallback response with zero values for all tokens and currencies.
 * @returns {object} A default response object with zero values.
 */
const getFallbackRates = (): Record<string, Record<string, number>> =>
  TOKEN_IDS.reduce<Record<string, Record<string, number>>>((acc, token) => {
    acc[token] = Object.fromEntries(RESULT_CURRENCIES.map((currency) => [currency, 0]));
    return acc;
  }, {});

/**
 * Fetches the latest conversion rates from the CoinGecko API.
 * @returns {Promise<object>} The conversion rates or fallback values in case of failure.
 */
export async function getCoingeckoConversionRates() {
  try {
    const url = `${COINGECKO_API_BASE_URL}?ids=${TOKEN_IDS.join(',')}&vs_currencies=${RESULT_CURRENCIES.join(',')}`;
    const response = await axios.get(url);
    return response.data;
  } catch (error) {
    Logger.warn('getCoingeckoConversionRates', 'Error fetching conversion rates:', error);
    return getFallbackRates();
  }
}

/**
 * Fetches data for a single token from the CoinGecko API.
 * @param tokenId The CoinGecko ID of the token
 * @returns {Promise<object>} The token data or null in case of failure
 */
export async function getCoingeckoTokenData(tokenId: string) {
  try {
    const url = `${COINGECKO_API_BASE_URL}?ids=${tokenId}&vs_currencies=${RESULT_CURRENCIES.join(',')}`;
    const response = await axios.get(url);
    return response.data;
  } catch (error) {
    Logger.warn('getCoingeckoTokenData', `Error fetching data for token ${tokenId}:`, error);
    return null;
  }
}

export const coingeckoService = {
  /**
   * Retrieves conversion rates from cache or fetches from CoinGecko if not cached.
   * @returns {Promise<object>} The conversion rates from cache or API.
   */
  getConversationRates: async (): Promise<ConversionRates> => {
    const cacheKey = `getConversationRates`;
    const fromCache = cacheService.get(CacheNames.COINGECKO, cacheKey);

    if (fromCache) {
      return fromCache as ConversionRates;
    }

    const result = await getCoingeckoConversionRates();
    cacheService.set(CacheNames.COINGECKO, cacheKey, result);
    return result;
  },

  /**
   * Retrieves data for a single token, using cache if available
   * @param tokenId The CoinGecko ID of the token
   * @returns {Promise<number>} The token price in USD or 0 if not found
   */
  getTokenPrice: async (tokenId: string): Promise<number> => {
    const cacheKey = `token_${tokenId}`;
<<<<<<< HEAD
    const fromCache = cache.get(cacheKey);
=======
    const fromCache = cacheService.get(CacheNames.COINGECKO, cacheKey);
>>>>>>> 8fbe9b59

    if (fromCache) {
      return fromCache as number;
    }

    const result = await getCoingeckoTokenData(tokenId);
    if (result?.[tokenId]?.usd) {
      const price = result[tokenId].usd;
<<<<<<< HEAD
      cache.set(cacheKey, price);
=======
      cacheService.set(CacheNames.COINGECKO, cacheKey, price);
>>>>>>> 8fbe9b59
      return price;
    }
    return 0;
  }
};<|MERGE_RESOLUTION|>--- conflicted
+++ resolved
@@ -71,11 +71,7 @@
    */
   getTokenPrice: async (tokenId: string): Promise<number> => {
     const cacheKey = `token_${tokenId}`;
-<<<<<<< HEAD
-    const fromCache = cache.get(cacheKey);
-=======
     const fromCache = cacheService.get(CacheNames.COINGECKO, cacheKey);
->>>>>>> 8fbe9b59
 
     if (fromCache) {
       return fromCache as number;
@@ -84,11 +80,7 @@
     const result = await getCoingeckoTokenData(tokenId);
     if (result?.[tokenId]?.usd) {
       const price = result[tokenId].usd;
-<<<<<<< HEAD
-      cache.set(cacheKey, price);
-=======
       cacheService.set(CacheNames.COINGECKO, cacheKey, price);
->>>>>>> 8fbe9b59
       return price;
     }
     return 0;
