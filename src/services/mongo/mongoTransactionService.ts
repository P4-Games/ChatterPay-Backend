--- conflicted
+++ resolved
@@ -8,10 +8,6 @@
    */
   saveTransaction: async (transactionData: TransactionData) => {
     try {
-<<<<<<< HEAD
-      const { tx, walletFrom, walletTo, amount, fee, token, type, status, chain_id, date } =
-        transactionData;
-=======
       const {
         tx,
         walletFrom,
@@ -25,7 +21,6 @@
         date,
         user_notes
       } = transactionData;
->>>>>>> be326b2d
 
       await Transaction.create({
         trx_hash: tx,
@@ -37,12 +32,8 @@
         amount,
         fee,
         token,
-<<<<<<< HEAD
-        chain_id
-=======
         chain_id,
         user_notes: user_notes || ''
->>>>>>> be326b2d
       });
     } catch (error: unknown) {
       // avoid throw error
