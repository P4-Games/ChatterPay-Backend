--- conflicted
+++ resolved
@@ -439,14 +439,11 @@
       );
       return false; // avoid throw
     }
-<<<<<<< HEAD
-=======
   },
 
   async getUserByWalletProxyInsensitive(address: string) {
     return UserModel.findOne({
       'wallets.wallet_proxy': { $regex: new RegExp(`^${address}$`, 'i') }
     }).lean();
->>>>>>> 3f34f9f0
   }
 };