import { Logger } from '../../helpers/loggerHelper';
import { IUser, UserModel } from '../../models/userModel';
import { mongoCountryService } from './mongoCountryService';
import { getPhoneNumberFormatted } from '../../helpers/formatHelper';
import { NotificationLanguage, notificationLanguages } from '../../types/commonType';
import {
  RESET_USER_OPERATION_THRESHOLD_MINUTES,
  SETTINGS_NOTIFICATION_LANGUAGE_DEFAULT
} from '../../config/constants';

export const mongoUserService = {
  /**
   * Retrieves a user based on the phone number.
   * This function finds the user by phone number.
   *
   * @param {string} phoneNumber - The phone number of the user to retrieve.
   * @returns {Promise<IUser | null>} The user object if found, or null if not found.
   */
  getUser: async (phoneNumber: string): Promise<IUser | null> => {
    const user: IUser | null = await UserModel.findOne({
      phone_number: getPhoneNumberFormatted(phoneNumber)
    });
    return user;
  },

  /**
   * Retrieves all users with operations in progress.
   * This function searches the database for users where any field in `operations_in_progress` has the value `1`.
   *
   * @returns {Promise<IUser[]>} A list of users who have operations in progress.
   * @example
   * [
   *   {
   *     "name": "John Doe",
   *     "email": "johndoe@example.com",
   *     "phone_number": "+1234567890",
   *     "operations_in_progress": {
   *       "transfer": 1,
   *       "swap": 0,
   *       "mint_nft": 0,
   *       "mint_nft_copy": 0,
   *       "withdraw_all": 1
   *     }
   *   }
   * ]
   */
  getUsersWithOperationsInProgress: async (): Promise<
    Partial<Pick<IUser, 'phone_number' | 'operations_in_progress' | 'lastOperationDate'>>[]
  > => {
    const users = await UserModel.find(
      {
        $or: [
          { 'operations_in_progress.transfer': 1 },
          { 'operations_in_progress.swap': 1 },
          { 'operations_in_progress.mint_nft': 1 },
          { 'operations_in_progress.mint_nft_copy': 1 },
          { 'operations_in_progress.withdraw_all': 1 }
        ]
      },
      'phone_number lastOperationDate operations_in_progress'
    ).lean();

    return users;
  },

  /**
   * Updates all users to reset operations in progress.
   * This function sets all fields in `operations_in_progress` to `0` for every user in the database.
   *
   * @returns {Promise<number>} The number of users that were updated.
   * @example
   * // Before update:
   * {
   *   "operations_in_progress": {
   *     "transfer": 1,
   *     "swap": 1,
   *     "mint_nft": 1,
   *     "mint_nft_copy": 1,
   *     "withdraw_all": 1
   *   }
   * }
   *
   * // After update:
   * {
   *   "operations_in_progress": {
   *     "transfer": 0,
   *     "swap": 0,
   *     "mint_nft": 0,
   *     "mint_nft_copy": 0,
   *     "withdraw_all": 0
   *   }
   * }
   */
  resetUserOperationsCounter: async (): Promise<number> => {
    const result = await UserModel.updateMany(
      {
        $or: [
          { 'operations_in_progress.transfer': { $ne: 0 } },
          { 'operations_in_progress.swap': { $ne: 0 } },
          { 'operations_in_progress.mint_nft': { $ne: 0 } },
          { 'operations_in_progress.mint_nft_copy': { $ne: 0 } },
          { 'operations_in_progress.withdraw_all': { $ne: 0 } }
        ]
      },
      {
        $set: {
          'operations_in_progress.transfer': 0,
          'operations_in_progress.swap': 0,
          'operations_in_progress.mint_nft': 0,
          'operations_in_progress.mint_nft_copy': 0,
          'operations_in_progress.withdraw_all': 0
        }
      }
    );

    return result.modifiedCount;
  },

  /**
   * Resets operations in progress for users with active operations if their last operation date
   * is older than N minutes.
   *
   * @returns {Promise<number>} The number of users whose operations were reset.
   */
  resetUserOperationsCounterWithTimeCondition: async (): Promise<number> => {
    const thirtyMinutesAgo = new Date(
      Date.now() - RESET_USER_OPERATION_THRESHOLD_MINUTES * 60 * 1000
    );

    const result = await UserModel.updateMany(
      {
        $and: [
          {
            $or: [
              { 'operations_in_progress.transfer': { $ne: 0 } },
              { 'operations_in_progress.swap': { $ne: 0 } },
              { 'operations_in_progress.mint_nft': { $ne: 0 } },
              { 'operations_in_progress.mint_nft_copy': { $ne: 0 } },
              { 'operations_in_progress.withdraw_all': { $ne: 0 } }
            ]
          },
          { last_operation_date: { $lte: thirtyMinutesAgo } }
        ]
      },
      {
        $set: {
          'operations_in_progress.transfer': 0,
          'operations_in_progress.swap': 0,
          'operations_in_progress.mint_nft': 0,
          'operations_in_progress.mint_nft_copy': 0,
          'operations_in_progress.withdraw_all': 0
        }
      }
    );

    return result.modifiedCount;
  },

  /**
   * Updates the operation counter for a specific user and operation type.
<<<<<<< HEAD
   *
   * @param phoneNumber - User's phone number identifier
   * @param operationType - Type of operation (transfer, swap, nft, nftCopy)
   */
  updateUserOperationCounter: async (
    phoneNumber: string,
    operationType: 'transfer' | 'swap' | 'mint_nft' | 'mint_nft_copy'
  ): Promise<void> => {
    const currentDate = new Date().toISOString().slice(0, 10).replace(/-/g, '');

    try {
      Logger.info(
        'updateUserOperationCounter',
        `Updating counter for ${operationType} on date ${currentDate} for user ${phoneNumber}`
      );

      await UserModel.updateOne(
        { phone_number: phoneNumber },
        { $inc: { [`operations_counters.${operationType}.${currentDate}`]: 1 } }
      );
    } catch (error) {
      Logger.error(
        'updateUserOperationCounter',
        `Error updating counter for ${operationType}`,
        (error as Error).message
      );
      // avoid throw error
    }
  },

  /**
   * Gets user language based on the phone number.
=======
>>>>>>> 8fbe9b59
   *
   * @param phoneNumber - User's phone number identifier
   * @param operationType - Type of operation (transfer, swap, nft, nftCopy)
   */
  updateUserOperationCounter: async (
    phoneNumber: string,
    operationType: 'transfer' | 'swap' | 'mint_nft' | 'mint_nft_copy'
  ): Promise<void> => {
    const currentDate = new Date().toISOString().slice(0, 10).replace(/-/g, '');

    try {
      Logger.info(
        'updateUserOperationCounter',
        `Updating counter for ${operationType} on date ${currentDate} for user ${phoneNumber}`
      );

      await UserModel.updateOne(
        { phone_number: phoneNumber },
        { $inc: { [`operations_counters.${operationType}.${currentDate}`]: 1 } }
      );
    } catch (error) {
      Logger.error(
        'updateUserOperationCounter',
        `Error updating counter for ${operationType}`,
        (error as Error).message
      );
      // avoid throw error
    }
  },

  /**
   * Gets user's notification language, falling back to detection by phone prefix if needed.
   *
   * @param {string} phoneNumber - Full international phone number
   * @returns {NotificationLanguage} - The notification language in lowercase ('en' | 'es' | 'pt')
   */
  getUserSettingsLanguage: async (phoneNumber: string): Promise<NotificationLanguage> => {
    try {
      const user: IUser | null = await mongoUserService.getUser(phoneNumber);
      const rawLang = user?.settings?.notifications?.language?.toLowerCase();
      if (rawLang && notificationLanguages.includes(rawLang as NotificationLanguage)) {
        return rawLang as NotificationLanguage;
      }

      const detected = await mongoCountryService.getNotificationLanguageByPhoneNumber(phoneNumber);
      Logger.warn(
        'getUserSettingsLanguage',
        `No valid user language for ${phoneNumber}, falling back to detected: ${detected}`
      );
      return detected;
    } catch (error: unknown) {
      Logger.warn(
        'getUserSettingsLanguage',
        `Error getting user settings language for ${phoneNumber}, error: ${(error as Error).message}`
      );
      return SETTINGS_NOTIFICATION_LANGUAGE_DEFAULT;
    }
  },

  /**
   * Reset the entire operations_counters field for a specific user.
   *
   * @param {string} phoneNumber - The user's phone number to identify them.
   * @returns {Promise<void>}
   */
  resetrUserOperationCounters: async (phoneNumber: string): Promise<void> => {
    try {
      Logger.info(
        'resetrUserOperationCounters',
        `Resetting operations_counters for user ${phoneNumber}`
      );

      await UserModel.updateOne(
        { phone_number: phoneNumber },
        {
          $set: {
            operations_counters: {
              transfer: {},
              swap: {},
              mint_nft: {},
              mint_nft_copy: {}
            }
          }
        }
      );
    } catch (error) {
      // avoid throw error
      Logger.error(
        'resetrUserOperationCounters',
        `Error Resetting operations_counters for user ${phoneNumber}`,
        (error as Error).message
      );
    }
<<<<<<< HEAD
    return language;
  },

  /**
   * Reset the entire operations_counters field for a specific user.
   *
   * @param {string} phoneNumber - The user's phone number to identify them.
   * @returns {Promise<void>}
   */
  resetrUserOperationCounters: async (phoneNumber: string): Promise<void> => {
    try {
      Logger.info(
        'resetrUserOperationCounters',
        `Resetting operations_counters for user ${phoneNumber}`
      );

      await UserModel.updateOne(
        { phone_number: phoneNumber },
        {
          $set: {
            operations_counters: {
              transfer: {},
              swap: {},
              mint_nft: {},
              mint_nft_copy: {}
            }
          }
        }
      );
    } catch (error) {
      // avoid throw error
      Logger.error(
        'resetrUserOperationCounters',
        `Error Resetting operations_counters for user ${phoneNumber}`,
        (error as Error).message
      );
    }
=======
>>>>>>> 8fbe9b59
  }
};<|MERGE_RESOLUTION|>--- conflicted
+++ resolved
@@ -158,41 +158,6 @@
 
   /**
    * Updates the operation counter for a specific user and operation type.
-<<<<<<< HEAD
-   *
-   * @param phoneNumber - User's phone number identifier
-   * @param operationType - Type of operation (transfer, swap, nft, nftCopy)
-   */
-  updateUserOperationCounter: async (
-    phoneNumber: string,
-    operationType: 'transfer' | 'swap' | 'mint_nft' | 'mint_nft_copy'
-  ): Promise<void> => {
-    const currentDate = new Date().toISOString().slice(0, 10).replace(/-/g, '');
-
-    try {
-      Logger.info(
-        'updateUserOperationCounter',
-        `Updating counter for ${operationType} on date ${currentDate} for user ${phoneNumber}`
-      );
-
-      await UserModel.updateOne(
-        { phone_number: phoneNumber },
-        { $inc: { [`operations_counters.${operationType}.${currentDate}`]: 1 } }
-      );
-    } catch (error) {
-      Logger.error(
-        'updateUserOperationCounter',
-        `Error updating counter for ${operationType}`,
-        (error as Error).message
-      );
-      // avoid throw error
-    }
-  },
-
-  /**
-   * Gets user language based on the phone number.
-=======
->>>>>>> 8fbe9b59
    *
    * @param phoneNumber - User's phone number identifier
    * @param operationType - Type of operation (transfer, swap, nft, nftCopy)
@@ -286,45 +251,5 @@
         (error as Error).message
       );
     }
-<<<<<<< HEAD
-    return language;
-  },
-
-  /**
-   * Reset the entire operations_counters field for a specific user.
-   *
-   * @param {string} phoneNumber - The user's phone number to identify them.
-   * @returns {Promise<void>}
-   */
-  resetrUserOperationCounters: async (phoneNumber: string): Promise<void> => {
-    try {
-      Logger.info(
-        'resetrUserOperationCounters',
-        `Resetting operations_counters for user ${phoneNumber}`
-      );
-
-      await UserModel.updateOne(
-        { phone_number: phoneNumber },
-        {
-          $set: {
-            operations_counters: {
-              transfer: {},
-              swap: {},
-              mint_nft: {},
-              mint_nft_copy: {}
-            }
-          }
-        }
-      );
-    } catch (error) {
-      // avoid throw error
-      Logger.error(
-        'resetrUserOperationCounters',
-        `Error Resetting operations_counters for user ${phoneNumber}`,
-        (error as Error).message
-      );
-    }
-=======
->>>>>>> 8fbe9b59
   }
 };