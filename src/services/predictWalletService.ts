import { ethers } from 'ethers';
import * as crypto from 'crypto';

import { IBlockchain } from '../models/blockchain';
import { getDynamicGas } from '../utils/dynamicGas';
import { getNetworkConfig } from './networkService';
import { PRIVATE_KEY, SIGNING_KEY } from '../constants/environment';
import { ChatterPayWalletFactory__factory } from '../types/ethers-contracts';

export interface PhoneNumberToAddress {
    hashedPrivateKey: string;
    privateKey: string;
    publicKey: string;
}

/**
 * Generates a deterministic Ethereum address from a phone number.
 *
 * @param {string} phoneNumber - The phone number to generate the address from.
 * @returns {PhoneNumberToAddress} An object containing the hashed private key, private key, and public key.
 * @throws {Error} If the seed private key is not found in environment variables.
 */
function phoneNumberToAddress(phoneNumber: string): PhoneNumberToAddress {
    if (!PRIVATE_KEY) {
        throw new Error('Seed private key not found in environment variables');
    }

    const seed = PRIVATE_KEY + phoneNumber;
    const privateKey = `0x${crypto.createHash('sha256').update(seed).digest('hex')}`;
    const wallet = new ethers.Wallet(privateKey);
    const publicKey = wallet.address;
    const hashedPrivateKey = crypto.createHash('sha256').update(privateKey).digest('hex');

    return {
        hashedPrivateKey,
        privateKey,
        publicKey,
    };
}

export interface ComputedAddress {
    proxyAddress: string;
    EOAAddress: string;
    privateKey: string;
}

/**
 * Computes the proxy address for a given phone number.
 *
 * @param {string} phoneNumber - The phone number to compute the proxy address for.
 * @returns {Promise<ComputedAddress>} A promise that resolves to an object containing the proxy address, EOA address, and private key.
 * @throws {Error} If there's an error in the computation process.
 */
export async function computeProxyAddressFromPhone(phoneNumber: string): Promise<ComputedAddress> {
    const networkConfig: IBlockchain = await getNetworkConfig();
    const provider = new ethers.providers.JsonRpcProvider(networkConfig.rpc, {
<<<<<<< HEAD
        name: 'arbitrum-sepolia',
        chainId: networkConfig.chain_id,
=======
        name: "arbitrum-sepolia",
        chainId: 421614,
>>>>>>> 0eccc766
    });

    const backendSigner = new ethers.Wallet(SIGNING_KEY!, provider);
    const factory = ChatterPayWalletFactory__factory.connect(
        networkConfig.contracts.factoryAddress,
        backendSigner,
    );

    const ownerAddress: PhoneNumberToAddress = phoneNumberToAddress(phoneNumber);

    const proxyAddress = await factory.computeProxyAddress(ownerAddress.publicKey, {
        gasLimit: 1000000,
    });
    console.log(`Computed proxy address: ${proxyAddress}`);

    const code = await provider.getCode(proxyAddress);
    if (code === '0x') {
        console.log(
            `Creating new wallet for EOA: ${ownerAddress.publicKey}, will result in: ${proxyAddress}...`,
        );
        const tx = await factory.createProxy(ownerAddress.publicKey, {
            gasLimit: await getDynamicGas(factory, 'createProxy', [ownerAddress.publicKey]),
        });
        await tx.wait();
    }

    console.log(
        'Data: ',
        JSON.stringify({
            proxyAddress,
            EOAAddress: ownerAddress.publicKey,
        }),
    );

    return {
        proxyAddress,
        EOAAddress: ownerAddress.publicKey,
        privateKey: ownerAddress.hashedPrivateKey,
    };
}<|MERGE_RESOLUTION|>--- conflicted
+++ resolved
@@ -54,13 +54,8 @@
 export async function computeProxyAddressFromPhone(phoneNumber: string): Promise<ComputedAddress> {
     const networkConfig: IBlockchain = await getNetworkConfig();
     const provider = new ethers.providers.JsonRpcProvider(networkConfig.rpc, {
-<<<<<<< HEAD
         name: 'arbitrum-sepolia',
         chainId: networkConfig.chain_id,
-=======
-        name: "arbitrum-sepolia",
-        chainId: 421614,
->>>>>>> 0eccc766
     });
 
     const backendSigner = new ethers.Wallet(SIGNING_KEY!, provider);
