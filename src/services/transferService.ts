--- conflicted
+++ resolved
@@ -102,10 +102,7 @@
       callData,
       setupContractsResult.proxy.proxyAddress,
       'transfer',
-<<<<<<< HEAD
-=======
       logKey,
->>>>>>> f50017b3
       userOpGasConfig.perGasInitialMultiplier,
       userOpGasConfig.perGasIncrement,
       userOpGasConfig.callDataInitialMultiplier,
