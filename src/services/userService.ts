--- conflicted
+++ resolved
@@ -6,10 +6,7 @@
 import { IUser, UserModel, IUserWallet } from '../models/userModel';
 import { PUSH_ENABLED, DEFAULT_CHAIN_ID } from '../config/constants';
 import { ComputedAddress, ConcurrentOperationsEnum } from '../types/commonType';
-<<<<<<< HEAD
-=======
 import { walletProvisioningService } from './alchemy/walletProvisioningService';
->>>>>>> 3f34f9f0
 import { getPhoneNumberFormatted, formatIdentifierWithOptionalName } from '../helpers/formatHelper';
 
 /**
@@ -158,12 +155,9 @@
       `Skipped adding new wallet to the push channel because push notifications are disabled.`
     );
   }
-<<<<<<< HEAD
-=======
 
   // Register wallet with Alchemy webhook system
   await registerWalletWithAlchemy(user, predictedWallet.proxyAddress, DEFAULT_CHAIN_ID);
->>>>>>> 3f34f9f0
 
   return user;
 };
