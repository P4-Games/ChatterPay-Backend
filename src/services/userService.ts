--- conflicted
+++ resolved
@@ -6,10 +6,6 @@
 import { mongoCountryService } from './mongo/mongoCountryService';
 import { IUser, UserModel, IUserWallet } from '../models/userModel';
 import { PUSH_ENABLED, DEFAULT_CHAIN_ID } from '../config/constants';
-<<<<<<< HEAD
-import { sendWalletCreationNotification } from './notificationService';
-=======
->>>>>>> 9d646635
 import { ComputedAddress, ConcurrentOperationsEnum } from '../types/commonType';
 
 /**
@@ -122,11 +118,6 @@
       `Skipped adding new wallet to the push channel because push notifications are disabled.`
     );
   }
-<<<<<<< HEAD
-
-  sendWalletCreationNotification(predictedWallet.proxyAddress, phoneNumber);
-=======
->>>>>>> 9d646635
 
   return user;
 };
