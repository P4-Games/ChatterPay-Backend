--- conflicted
+++ resolved
@@ -2,15 +2,10 @@
 
 import { Logger } from '../helpers/loggerHelper';
 import Token, { IToken } from '../models/tokenModel';
-<<<<<<< HEAD
-import { IS_DEVELOPMENT } from '../config/constants';
-import { issueTokens } from '../services/predictWalletService';
-=======
 import { IUser, IUserWallet } from '../models/userModel';
 import { issueTokens } from '../services/predictWalletService';
 import { getUserWalletByChainId } from '../services/userService';
 import { mongoUserService } from '../services/mongo/mongoUserService';
->>>>>>> 47ba55cb
 import { coingeckoService } from '../services/coingecko/coingeckoService';
 import { IS_DEVELOPMENT, COMMON_REPLY_WALLET_NOT_CREATED } from '../config/constants';
 import { returnErrorResponse, returnSuccessResponse } from '../helpers/requestHelper';
@@ -214,9 +209,6 @@
       );
     }
 
-<<<<<<< HEAD
-    const results = await issueTokens(address, request.server.tokens, request.server.networkConfig);
-=======
     if (!isValidEthereumWallet(identifier) && !isValidPhoneNumber(identifier)) {
       const validationError: string = `'${identifier}' is invalid. It must be a Wallet or phone number (without spaces or symbols)`;
       Logger.info('issueTokensHandler', validationError);
@@ -251,7 +243,6 @@
       request.server.tokens,
       request.server.networkConfig
     );
->>>>>>> 47ba55cb
     return await returnSuccessResponse(reply, 'Tokens minted successfully', { results });
   } catch (error: unknown) {
     Logger.error('issueTokensHandler', error);
