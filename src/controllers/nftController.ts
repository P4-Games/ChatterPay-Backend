--- conflicted
+++ resolved
@@ -2,29 +2,16 @@
 import { ObjectId } from 'mongoose';
 import { FastifyReply, FastifyRequest } from 'fastify';
 
-<<<<<<< HEAD
 import { isValidUrl } from '../utils/paramsUtils';
 import { getDynamicGas } from '../utils/dynamicGas';
 import { SIGNING_KEY } from '../constants/environment';
 import { getWalletByPhoneNumber } from '../models/user';
 import { sendMintNotification } from './replyController';
-=======
 import { defaultNftImage, networkChainIds } from '../constants/contracts';
-import { SIGNING_KEY } from '../constants/environment';
->>>>>>> e0cc3865
 import NFTModel, { INFT, INFTMetadata } from '../models/nft';
-import { getWalletByPhoneNumber } from '../models/user';
 import { getNetworkConfig } from '../services/networkService';
-import { getDynamicGas } from '../utils/dynamicGas';
-import { isValidUrl } from '../utils/paramsUtils';
 import { downloadAndProcessImage, uploadToICP, uploadToIpfs } from '../utils/uploadServices';
 import { executeWalletCreation } from './newWalletController';
-<<<<<<< HEAD
-import { defaultNftImage, networkChainIds } from '../constants/contracts';
-import { uploadToICP, uploadToIpfs, downloadAndProcessImage } from '../utils/uploadServices';
-=======
-import { sendMintNotification } from './replyController';
->>>>>>> e0cc3865
 
 export interface NFTInfo {
     description: string;
@@ -60,28 +47,12 @@
  */
 const mintNftOriginal = async (
     recipientAddress: string,
-<<<<<<< HEAD
     bddIdToUseAsUri: string,
 ): Promise<NFTData> => {
     try {
         const networkConfig = await getNetworkConfig(networkChainIds.arbitrumSepolia);
         const provider = new ethers.providers.JsonRpcProvider(networkConfig.rpc);
         const backendSigner = new ethers.Wallet(SIGNING_KEY!, provider);
-=======
-    name: string,
-    description: string,
-    image: string,
-): Promise<NFTData> => {
-    try {
-        // Obtener la configuración de la red (por ejemplo, arbitrum sepolia)
-        const networkConfig = await getNetworkConfig(networkChainIds.arbitrumSepolia);
-        const provider = new ethers.providers.JsonRpcProvider(networkConfig.rpc);
-
-        // Configurar el signer utilizando la clave privada del backend
-        const backendSigner = new ethers.Wallet(SIGNING_KEY!, provider);
-
-        // Crear una instancia del contrato usando ethers.js
->>>>>>> e0cc3865
         const nftContract = new ethers.Contract(
             networkConfig.contracts.chatterNFTAddress,
             [
@@ -92,12 +63,8 @@
         );
 
         console.log(
-<<<<<<< HEAD
             'Minting NFT Original to/contract/rpc/signer',
             recipientAddress,
-=======
-            'nft contract: ',
->>>>>>> e0cc3865
             networkConfig.contracts.chatterNFTAddress,
             networkConfig.rpc,
             backendSigner.address,
@@ -226,7 +193,17 @@
 
     reply.status(200).send({ message: `El certificado se está generando` });
 
-<<<<<<< HEAD
+    return;
+};
+
+const persistNftInBdd = async (
+    address_of_user: string,
+    channel_user_id: string,
+    url: string,
+    mensaje: string,
+    latitud: string,
+    longitud: string,
+) => {
     let processedImage;
     try {
         console.info('Obteniendo imagen de NFT');
@@ -273,53 +250,6 @@
     console.log('mongoData', mongoData);
 
     let nftData: NFTData;
-=======
-    // Continuar el procesamiento en segundo plano sin await
-    processNftMint(address_of_user, channel_user_id, url, mensaje)
-        .then((nftData) => {
-            persistNftInBdd(
-                address_of_user,
-                channel_user_id,
-                url,
-                mensaje,
-                latitud,
-                longitud,
-                nftData,
-            );
-        })
-        .catch((error) => {
-            console.error('Error al procesar el minteo del NFT:', error.message);
-        });
-
-    console.log('NFT mint end.');
-
-    // Retorna void explícitamente
-    return Promise.resolve();
-};
-
-const processNftMint = async (
-    address_of_user: string,
-    channel_user_id: string,
-    url: string,
-    mensaje: string,
-): Promise<NFTData> => {
-    let data: NFTData;
-
-    try {
-        const nfImageURL = new URL(url ?? defaultNftImage);
-        data = await mint_eth_nft(
-            address_of_user,
-            'chatterpay-nft',
-            mensaje || '',
-            nfImageURL.toString(),
-        );
-    } catch (error) {
-        console.error('Error al mintear NFT:', error);
-        throw error;
-    }
-
-    const nftMintedId = data.tokenId.toString();
->>>>>>> e0cc3865
     try {
         nftData = await mintNftOriginal(address_of_user, (mongoData._id as ObjectId).toString());
     } catch (error) {
@@ -328,22 +258,6 @@
     }
     const nftMintedId = nftData.tokenId.toString();
 
-<<<<<<< HEAD
-=======
-    return data;
-};
-
-const persistNftInBdd = async (
-    address_of_user: string,
-    channel_user_id: string,
-    url: string,
-    mensaje: string,
-    latitud: string,
-    longitud: string,
-    nftData: NFTData,
-) => {
-    let processedImage;
->>>>>>> e0cc3865
     try {
         await sendMintNotification(channel_user_id, nftMintedId);
     } catch (error) {
@@ -403,27 +317,17 @@
     }
 
     // Actualizar las URLs de IPFS e ICP en la base de datos
-<<<<<<< HEAD
     // Actualizar los datos del minteo en bsae de datos
     try {
         console.info('Actualizando URLs de IPFS e ICP en bdd');
         await NFTModel.updateOne(
             { _id: mongoData._id },
-=======
-    try {
-        console.info('Actualizando URLs de IPFS e ICP en bdd');
-        await NFTModel.updateOne(
-            { id: nftData.tokenId.toString() },
->>>>>>> e0cc3865
             {
                 $set: {
                     'metadata.image_url.icp': icpImageUrl || '',
                     'metadata.image_url.ipfs': ipfsImageUrl || '',
-<<<<<<< HEAD
                     trxId: nftData.receipt.transactionHash || '',
                     id: nftData.tokenId,
-=======
->>>>>>> e0cc3865
                 },
             },
         );
@@ -456,10 +360,7 @@
         if (!nfts || nfts.length === 0) {
             return await reply.status(400).send({ message: 'El NFT no existe.' });
         }
-<<<<<<< HEAD
         const nftCopyOf = nfts[0];
-=======
->>>>>>> e0cc3865
 
         // Verify that the user exists
         let address_of_user = await getWalletByPhoneNumber(channel_user_id);
@@ -470,7 +371,6 @@
         }
 
         // optimistic response
-<<<<<<< HEAD
         console.log('sending notification: el certificado se está generando');
         reply.status(200).send({ message: `El certificado se está generando` });
 
@@ -521,28 +421,12 @@
                 address_of_user,
                 nftCopyOf.id,
                 (mongoData._id as ObjectId).toString(),
-=======
-        reply.status(200).send({ message: `El certificado se está generando` });
-
-        // mint
-        const nftCopyOf = nfts[0];
-        let nftData: NFTData;
-        try {
-            const nfImageURL = new URL(nftCopyOf.metadata.image_url.gcp ?? defaultNftImage);
-            nftData = await mint_eth_nft(
-                address_of_user,
-                'chatterpay-nft-copy',
-                `nft-copy`,
-                nfImageURL.toString(),
->>>>>>> e0cc3865
             );
         } catch (error) {
             console.error('Error al mintear NFT:', error);
             return await Promise.resolve();
         }
-        await sendMintNotification(channel_user_id, nftData.tokenId.toString());
-
-<<<<<<< HEAD
+
         // actualización en bdd de trxId y tokenId
         await NFTModel.updateOne(
             { _id: mongoData._id },
@@ -556,48 +440,6 @@
 
         await sendMintNotification(channel_user_id, nftData.tokenId.toString());
 
-=======
-        // search by NFT original
-        let copy_of_original = nftCopyOf.id;
-        let copy_order_original = nftCopyOf.total_of_this + 1;
-
-        if (!nftCopyOf.original) {
-            // Se esta copiando de una copia. Entonces, se busca el original
-            console.log('Searching by nft original.');
-            const nftOriginal: INFT | null = await NFTModel.findOne({
-                id: nftCopyOf.copy_of_original,
-            });
-            if (nftOriginal) {
-                copy_of_original = nftOriginal.id;
-                copy_order_original = nftOriginal.total_of_this + 1;
-
-                // update total_of_this in the ORIGINAL NFT
-                console.log('Updating original NFT total_of_this field.');
-                await NFTModel.updateOne({ _id: nftOriginal._id }, { $inc: { total_of_this: 1 } });
-            }
-        }
-
-        console.log('Saving NFT copy in database.');
-        await NFTModel.create({
-            id: nftData.tokenId,
-            channel_user_id,
-            timestamp: new Date(),
-            original: false,
-            total_of_this: 1,
-            copy_of: nftCopyOf.id,
-            copy_order: nftCopyOf.total_of_this + 1,
-            copy_of_original,
-            copy_order_original,
-            wallet: address_of_user,
-            trxId: nftData.receipt.transactionHash,
-            metadata: nftCopyOf.metadata ? nftCopyOf.metadata : defaultMetadata,
-        });
-
-        // update total_of_this in the copied NFT
-        console.log('Updating copied NFT total_of_this field.');
-        await NFTModel.updateOne({ _id: nftCopyOf._id }, { $inc: { total_of_this: 1 } });
-
->>>>>>> e0cc3865
         console.log('NFT copy end.');
     } catch (error) {
         console.error('Error en mintExistingNFT', (error as Error).message);
@@ -763,25 +605,15 @@
 export const getNftMetadataRequiredByOpenSea = async (
     request: FastifyRequest<{
         Params: {
-<<<<<<< HEAD
             id: string;
-=======
-            tokenId: number;
->>>>>>> e0cc3865
         };
     }>,
     reply: FastifyReply,
 ): Promise<void> => {
-<<<<<<< HEAD
     const { id: bddId } = request.params;
     try {
         console.log(bddId);
         const nfts: INFT[] = await NFTModel.find({ _id: bddId });
-=======
-    const { tokenId } = request.params;
-    try {
-        const nfts: INFT[] = await NFTModel.find({ id: tokenId });
->>>>>>> e0cc3865
 
         if (nfts.length === 0) {
             return await reply.status(400).send({ message: 'NFT not found' });
@@ -790,7 +622,6 @@
         const nft: INFT = nfts[0];
 
         return await reply.status(200).send({
-<<<<<<< HEAD
             id: nft._id,
             name: 'Chatterpay',
             description: nft.metadata.description,
@@ -850,24 +681,6 @@
                     value: nft.metadata.image_url.icp || '',
                 },
             ],
-=======
-            id: nft.id,
-            name: 'Chatterpay',
-            description: nft.metadata.description,
-            image: nft.metadata.image_url.gcp ?? defaultNftImage,
-            attributes: {
-                id: nft.id,
-                original: nft.original,
-                total_of_this: nft.total_of_this,
-                copy_of: nft.copy_of ?? '',
-                copy_order: nft.copy_order,
-                copy_of_original: nft.copy_order_original,
-                copy_order_original: nft.copy_order_original,
-                creation_date: nft.timestamp,
-                geolocation: nft.metadata.geolocation,
-                image_urls: nft.metadata.image_url,
-            },
->>>>>>> e0cc3865
         });
     } catch (error) {
         console.error('Error al obtener el NFT:', error);
