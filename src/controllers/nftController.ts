--- conflicted
+++ resolved
@@ -264,21 +264,13 @@
     DEFAULT_CHAIN_ID
   );
   if (!fromUser || !userWalletByChainId) {
-<<<<<<< HEAD
-    Logger.info('generateNftOriginal', COMMON_REPLY_WALLET_NOT_CREATED);
-=======
     Logger.info('generateNftOriginal', logKey, COMMON_REPLY_WALLET_NOT_CREATED);
->>>>>>> f50017b3
     // must return 200, so the bot displays the message instead of an error!
     return returnSuccessResponse(reply, COMMON_REPLY_WALLET_NOT_CREATED);
   }
 
   const userOperations = await hasPhoneAnyOperationInProgress(channel_user_id);
   if (userOperations) {
-<<<<<<< HEAD
-    const validationError = `Concurrent mint original NFT for wallet ${userWalletByChainId.wallet_proxy}, phone: ${channel_user_id}.`;
-    Logger.log('generateNftOriginal', `generateNftOriginal: ${validationError}`);
-=======
     const { message } = await getNotificationTemplate(
       channel_user_id,
       NotificationEnum.concurrent_operation
@@ -288,7 +280,6 @@
     const validationError = `Concurrent mint original NFT for wallet ${userWalletByChainId.wallet_proxy}, phone: ${channel_user_id}.`;
     Logger.log('generateNftOriginal', logKey, `generateNftOriginal: ${validationError}`);
 
->>>>>>> f50017b3
     // must return 200, so the bot displays the message instead of an error!
     return returnSuccessResponse(reply, message);
   }
@@ -311,24 +302,6 @@
     return returnSuccessResponse(reply, message);
   }
 
-<<<<<<< HEAD
-  const userReachedOpLimit = await userReachedOperationLimit(
-    request.server.networkConfig,
-    channel_user_id,
-    'mint_nft'
-  );
-  if (userReachedOpLimit) {
-    const { message } = await getNotificationTemplate(
-      channel_user_id,
-      NotificationEnum.daily_limit_reached
-    );
-    Logger.info('generateNftOriginal', `${message}`);
-    // must return 200, so the bot displays the message instead of an error!
-    return returnSuccessResponse(reply, message);
-  }
-
-=======
->>>>>>> f50017b3
   await openOperation(channel_user_id, ConcurrentOperationsEnum.MintNft);
 
   // optimistic response
@@ -419,16 +392,12 @@
       }
     );
   } catch (error) {
-<<<<<<< HEAD
-    Logger.error('generateNftOriginal', 'Error updating NFT in bdd', (error as Error).message);
-=======
     Logger.error(
       'generateNftOriginal',
       logKey,
       'Error updating NFT in bdd',
       (error as Error).message
     );
->>>>>>> f50017b3
   }
 
   const fileName = `${channel_user_id.toString()}_${Date.now()}.jpg`;
@@ -487,20 +456,13 @@
   if (lastBotMsgDelaySeconds > 0) {
     Logger.log(
       'generateNftOriginal',
-<<<<<<< HEAD
-=======
       logKey,
->>>>>>> f50017b3
       `Delaying bot notification ${lastBotMsgDelaySeconds} seconds.`
     );
     await delaySeconds(lastBotMsgDelaySeconds);
   }
   await sendMintNotification(userWalletByChainId.wallet_proxy, channel_user_id, nftMintedId);
-<<<<<<< HEAD
-  Logger.log('generateNftOriginal', 'NFT minting end.');
-=======
   Logger.log('generateNftOriginal', logKey, 'NFT minting end.');
->>>>>>> f50017b3
 };
 
 /**
@@ -548,11 +510,7 @@
     const nfts: INFT[] = await NFTModel.find({ id });
     if (!nfts || nfts.length === 0) {
       const msgError = `NFT with id ${id} not found`;
-<<<<<<< HEAD
-      Logger.info('generateNftCopy', `${msgError}`);
-=======
       Logger.info('generateNftCopy', logKey, `${msgError}`);
->>>>>>> f50017b3
       // must return 200, so the bot displays the message instead of an error!
       return await returnSuccessResponse(reply, msgError);
     }
@@ -567,11 +525,7 @@
       await persistNotification(channel_user_id, message, NotificationEnum.concurrent_operation);
 
       const validationError = `Concurrent mint copy NFT for phone: ${channel_user_id}.`;
-<<<<<<< HEAD
-      Logger.info('generateNftCopy', `${validationError}`);
-=======
       Logger.info('generateNftCopy', logKey, `${validationError}`);
->>>>>>> f50017b3
       // must return 200, so the bot displays the message instead of an error!
       return await returnSuccessResponse(reply, message);
     }
@@ -594,24 +548,6 @@
       return await returnSuccessResponse(reply, message);
     }
 
-<<<<<<< HEAD
-    const userReachedOpLimit = await userReachedOperationLimit(
-      request.server.networkConfig,
-      channel_user_id,
-      'mint_nft_copy'
-    );
-    if (userReachedOpLimit) {
-      const { message } = await getNotificationTemplate(
-        channel_user_id,
-        NotificationEnum.daily_limit_reached
-      );
-      Logger.info('generateNftOriginal', `${message}`);
-      // must return 200, so the bot displays the message instead of an error!
-      return await returnSuccessResponse(reply, message);
-    }
-
-=======
->>>>>>> f50017b3
     // optimistic response
     Logger.log('generateNftOriginal', logKey, 'sending notification: operation in progress');
     await returnSuccessResponse(reply, COMMON_REPLY_OPERATION_IN_PROGRESS);
