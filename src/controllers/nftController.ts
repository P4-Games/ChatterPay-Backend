import { ethers } from 'ethers';
import { FastifyReply, FastifyRequest } from 'fastify';

import { isValidUrl } from '../utils/paramsUtils';
import { getDynamicGas } from '../utils/dynamicGas';
import { SIGNING_KEY } from '../constants/environment';
import { getWalletByPhoneNumber } from '../models/user';
import { sendMintNotification } from './replyController';
import NFTModel, { INFT, INFTMetadata } from '../models/nft';
import { getNetworkConfig } from '../services/networkService';
import { executeWalletCreation } from './newWalletController';
<<<<<<< HEAD
import { defaultNftImage, networkChainIds } from '../constants/contracts';
import { uploadToICP, uploadToIpfs, downloadAndProcessImage } from '../utils/uploadServices';
=======
import { sendMintNotification } from './replyController';
>>>>>>> 3774038d

export interface NFTInfo {
    description: string;
    url: string;
}

interface NFTData {
    receipt: ethers.ContractReceipt;
    tokenId: ethers.BigNumber;
}

const defaultMetadata: INFTMetadata = {
    image_url: {
        gcp: '',
        icp: '',
        ipfs: '',
    },
    description: '',
    geolocation: {
        latitud: '',
        longitud: '',
    },
};

/**
 * Mints an NFT on the Ethereum network.
 * @param {string} recipientAddress - The address to receive the minted NFT.
 * @param {string} name - The name of the NFT.
 * @param {string} description - The description of the NFT.
 * @param {string} image - The URL of the image associated with the NFT.
 * @returns {Promise<{ receipt: ethers.ContractReceipt, tokenId: ethers.BigNumber }>} An object containing the transaction receipt and the minted token ID.
 * @throws {Error} If minting fails.
 */
const mint_eth_nft = async (
    recipientAddress: string,
    name: string,
    description: string,
    image: string,
): Promise<NFTData> => {
    try {
        // Obtener la configuración de la red (por ejemplo, arbitrum sepolia)
        const networkConfig = await getNetworkConfig(networkChainIds.arbitrumSepolia);
        const provider = new ethers.providers.JsonRpcProvider(networkConfig.rpc);

        // Configurar el signer utilizando la clave privada del backend
        const backendSigner = new ethers.Wallet(process.env.SIGNING_KEY!, provider);

        // Crear una instancia del contrato usando ethers.js
        const nftContract = new ethers.Contract(
            networkConfig.contracts.chatterNFTAddress,
            [
                'function safeMint(address to, string memory image) public returns (uint256)',
                'event Minted(address indexed to, uint256 indexed tokenId)',
            ],
            backendSigner,
        );

        console.log(
            'nft contract: ',
            networkConfig.contracts.chatterNFTAddress,
            networkConfig.rpc,
            backendSigner.address,
        );

        console.log('Safe minting', recipientAddress, image);

        const tx = await nftContract.safeMint(recipientAddress, image, {
            gasLimit: await getDynamicGas(nftContract, 'safeMint', [recipientAddress, image]),
        });

        console.log('Transaction sent: ', tx.hash);

        // Esperar a que la transacción se confirme
        const receipt = await tx.wait();
        console.log('Transaction confirmed: ', receipt.transactionHash);

        // Filtrar el evento Minted para obtener el tokenId
        const event = receipt.events?.find((e: { event: string }) => e.event === 'Minted');

        if (!event) {
            throw new Error('Minted event not found in transaction receipt');
        }

        const tokenId = event.args?.tokenId;
        console.log('Token ID minted: ', tokenId.toString());

        return { receipt, tokenId };
    } catch (error) {
        console.error('Error minting NFT: ', error);
        throw new Error('Minting failed');
    }
};

/**
 * Handles the minting of a new NFT.
 * @param {FastifyRequest} request - The Fastify request object.
 * @param {FastifyReply} reply - The Fastify reply object.
 * @returns {Promise<boolean>} True if minting was successful.
 */
export const mintNFT = async (
    request: FastifyRequest<{
        Body: {
            channel_user_id: string;
            url: string;
            mensaje: string;
            latitud: string;
            longitud: string;
        };
    }>,
    reply: FastifyReply,
): Promise<void> => {
    const { channel_user_id, url, mensaje, latitud, longitud } = request.body;

    if (!isValidUrl(url)) {
        return reply.status(400).send({ message: 'La URL proporcionada no es válida.' });
    }

    const address_of_user = await getWalletByPhoneNumber(channel_user_id);
    if (!address_of_user) {
        return reply.status(400).send({ message: 'La wallet del usuario no existe.' });
    }

    reply.status(200).send({ message: `El certificado se está generando` });

    // Continuar el procesamiento en segundo plano sin await
    processNftMint(address_of_user, channel_user_id, url, mensaje)
        .then((nftData) => {
            persistNftInBdd(
                address_of_user,
                channel_user_id,
                url,
                mensaje,
                latitud,
                longitud,
                nftData,
            );
        })
        .catch((error) => {
            console.error('Error al procesar el minteo del NFT:', error.message);
        });

    console.log('NFT mint end.');

    // Retorna void explícitamente
    return Promise.resolve();
};

const processNftMint = async (
    address_of_user: string,
    channel_user_id: string,
    url: string,
    mensaje: string,
): Promise<NFTData> => {
    let data: NFTData;

    try {
        const nfImageURL = new URL(url ?? defaultNftImage);
        data = await mint_eth_nft(
            address_of_user!,
            'chatterpay-nft',
            mensaje || '',
            nfImageURL.toString(),
        );
    } catch (error) {
        console.error('Error al mintear NFT:', error);
        throw error;
    }

    const nftMintedId = data.tokenId.toString();
    try {
        await sendMintNotification(channel_user_id, nftMintedId);
    } catch (error) {
        console.error('Error al enviar notificación de minteo de NFT', (error as Error).message);
        // No se lanza error aquí para continuar con el proceso
    }

    return data;
};

const persistNftInBdd = async (
    address_of_user: string,
    channel_user_id: string,
    url: string,
    mensaje: string,
    latitud: string,
    longitud: string,
    nftData: NFTData,
) => {
    let processedImage;
    try {
        console.info('Obteniendo imagen de NFT');
        processedImage = await downloadAndProcessImage(url); // always jpg
    } catch (error) {
        console.error('Error al descargar la imagen del NFT:', (error as Error).message);
        return;
    }

    // Guardar los detalles iniciales del NFT en la base de datos.
    try {
        console.info('Guardando NFT inicial en bdd');
        await NFTModel.create({
            id: nftData.tokenId.toString(),
            channel_user_id,
            wallet: address_of_user,
            trxId: nftData.receipt.transactionHash,
            timestamp: new Date(),
            original: true,
            total_of_this: 1,
            copy_of: null,
            copy_of_original: null,
            copy_order: 1,
            copy_order_original: 1,
            metadata: {
                image_url: {
                    gcp: url || '',
                    icp: '',
                    ipfs: '',
                },
                description: mensaje || '',
                geolocation: {
                    latitud: latitud || '',
                    longitud: longitud || '',
                },
            },
        });
    } catch (error) {
        console.error('Error al grabar NFT inicial en bdd', (error as Error).message);
        return; // Si falla la creación inicial, no tiene sentido continuar
    }

    const fileName = `${channel_user_id.toString()}_${Date.now()}.jpg`;
    let ipfsImageUrl = '';
    let icpImageUrl = '';

    try {
        ipfsImageUrl = await uploadToIpfs(processedImage, fileName);
    } catch (error) {
        console.error('Error al subir la imagen a IPFS', (error as Error).message);
        // No se lanza error aquí para continuar con el proceso
    }

    try {
        icpImageUrl = await uploadToICP(processedImage, fileName);
    } catch (error) {
        console.error('Error al subir la imagen a ICP', (error as Error).message);
        // No se lanza error aquí para continuar con el proceso
    }

    // Actualizar las URLs de IPFS e ICP en la base de datos
    try {
        console.info('Actualizando URLs de IPFS e ICP en bdd');
        await NFTModel.updateOne(
            { id: nftData.tokenId.toString() },
            {
                $set: {
                    'metadata.image_url.icp': icpImageUrl || '',
                    'metadata.image_url.ipfs': ipfsImageUrl || '',
                },
            },
        );
    } catch (error) {
        console.error('Error al actualizar NFT en bdd', (error as Error).message);
    }
};

/**
 * Mints an existing NFT for a user.
 * @param {FastifyRequest} request - The Fastify request object.
 * @param {FastifyReply} reply - The Fastify reply object.
 * @returns {Promise<boolean>} True if minting was successful.
 */
export const mintExistingNFT = async (
    request: FastifyRequest<{
        Body: {
            channel_user_id: string;
            id: string;
        };
    }>,
    reply: FastifyReply,
): Promise<void> => {
    try {
        const { channel_user_id, id } = request.body;

        // Verify that the NFT to copy exists
        const nfts: INFT[] = await NFTModel.find({ id });
        if (!nfts || nfts.length === 0) {
            return await reply.status(400).send({ message: 'El NFT no existe.' });
        }

        // Verify that the user exists
        let address_of_user = await getWalletByPhoneNumber(channel_user_id);
        if (!address_of_user) {
            console.log('La wallet del usuario no existe. Creando...');
            address_of_user = await executeWalletCreation(channel_user_id);
            console.log('Wallet creada.');
        }

        // optimistic response
        reply.status(200).send({ message: `El certificado se está generando` });

        // mint
        const nftCopyOf = nfts[0];
        let nftData: NFTData;
        try {
            const nfImageURL = new URL(nftCopyOf.metadata.image_url.gcp ?? defaultNftImage);
            nftData = await mint_eth_nft(
                address_of_user,
                'chatterpay-nft-copy',
                `nft-copy`,
                nfImageURL.toString(),
            );
        } catch (error) {
            console.error('Error al mintear NFT:', error);
            return await Promise.resolve();
        }
        await sendMintNotification(channel_user_id, nftData.tokenId.toString());


        // search by NFT original
        let copy_of_original = nftCopyOf.id
        let copy_order_original = nftCopyOf.total_of_this + 1

        if (!nftCopyOf.original) { 
            // Se esta copiando de una copia. Entonces, se busca el original
            console.log('Searching by nft original.');
            const nftOriginal: INFT | null = await NFTModel.findOne({ id: nftCopyOf.copy_of_original });
            if (nftOriginal) {
                copy_of_original = nftOriginal.id
                copy_order_original = nftOriginal.total_of_this + 1

                // update total_of_this in the ORIGINAL NFT
                console.log('Updating original NFT total_of_this field.');
                await NFTModel.updateOne({ _id: nftOriginal._id }, { $inc: { total_of_this: 1 } });
            }
        }

        console.log('Saving NFT copy in database.');
        await NFTModel.create({
            id: nftData.tokenId,
            channel_user_id,
            timestamp: new Date(),
            original: false,
            total_of_this: 1,
            copy_of: nftCopyOf.id,
            copy_order: nftCopyOf.total_of_this + 1,
            copy_of_original,
            copy_order_original,
            wallet: address_of_user,
            trxId: nftData.receipt.transactionHash,
            metadata: nftCopyOf.metadata ? nftCopyOf.metadata : defaultMetadata,
        });

        // update total_of_this in the copied NFT
        console.log('Updating copied NFT total_of_this field.');
        await NFTModel.updateOne({ _id: nftCopyOf._id }, { $inc: { total_of_this: 1 } });

        console.log('NFT copy end.');
    } catch (error) {
        console.error('Error en mintExistingNFT', (error as Error).message);
    }

    // Retorna void explícitamente
    return Promise.resolve();
};

/**
 * Retrieves an NFT by its ID.
 * @param {FastifyRequest} request - The Fastify request object.
 * @param {FastifyReply} reply - The Fastify reply object.
 */
export const getNFT = async (
    request: FastifyRequest<{
        Params: {
            id: number;
        };
    }>,
    reply: FastifyReply,
): Promise<void> => {
    try {
        const { id } = request.params;

        const nft = (await NFTModel.find({ id }))?.[0];

        if (nft) {
            reply.send({
                image: nft.metadata.image_url,
                description: nft.metadata.description,
            });
        } else {
            reply.status(404).send({ message: 'NFT not found' });
        }
    } catch (error) {
        console.error('Error al obtener el NFT:', error);
        reply.status(500).send({ message: 'Internal Server Error' });
    }
};

/**
 * Retrieves the last NFT for a user and redirects to a WhatsApp link.
 * @param {FastifyRequest} request - The Fastify request object.
 * @param {FastifyReply} reply - The Fastify reply object.
 */
export const getLastNFT = async (
    request: FastifyRequest<{
        Querystring: {
            channel_user_id: string;
        };
    }>,
    reply: FastifyReply,
): Promise<void> => {
    try {
        const { channel_user_id } = request.query;
        console.log('buscando last_nft para channel_user_id', channel_user_id);
        const nft = (await NFTModel.find({ channel_user_id })).sort((a, b) => b.id - a.id)?.[0];

        if (nft) {
            reply.redirect(
                `https://api.whatsapp.com/send/?phone=5491164629653&text=Me%20gustar%C3%ADa%20mintear%20el%20NFT%20${nft.id}`,
            );
        } else {
            reply.status(404).send({ message: 'NFT not found' });
        }
    } catch (error) {
        console.error('Error al obtener el NFT:', error);
        reply.status(500).send({ message: 'Internal Server Error' });
    }
};

/**
 * Retrieves all NFTs for a given phone number.
 * @param {string} phone_number - The phone number to retrieve NFTs for.
 * @returns {Promise<{count: number, nfts: NFTInfo[]}>} The count and list of NFTs.
 * @throws {Error} If there's an error retrieving the NFTs.
 */
export const getPhoneNFTs = async (
    phone_number: string,
): Promise<{ count: number; nfts: NFTInfo[] }> => {
    try {
        const networkConfig = await getNetworkConfig(networkChainIds.arbitrumSepolia);
        const nfts = await NFTModel.find({ channel_user_id: phone_number });

        return {
            count: nfts.length,
            nfts: nfts.map((nft: INFT) => ({
                description: nft.metadata.description,
                url: `https://testnets.opensea.io/assets/arbitrum-sepolia/${networkConfig.contracts.chatterNFTAddress}/${nft.id}`,
            })),
        };
    } catch (error) {
        console.error('Error al obtener los NFTs:', error);
        throw new Error('Internal Server Error');
    }
};

/**
 * Retrieves all NFTs for a given user.
 * @param {FastifyRequest} request - The Fastify request object.
 * @param {FastifyReply} reply - The Fastify reply object.
 * @returns {Promise<{count: number, nfts: NFTInfo[]}>} The count and list of NFTs.
 */
export const getAllNFTs = async (
    request: FastifyRequest<{ Querystring: { channel_user_id: string } }>,
    reply: FastifyReply,
): Promise<{ count: number; nfts: NFTInfo[] }> => {
    const { channel_user_id: phone_number } = request.query;

    const result = await getPhoneNFTs(phone_number);

    return reply.status(200).send(result);
};

/**
 * Retrieves the NFT information by its token ID.
 * @param {FastifyRequest} request - The Fastify request object.
 * @param {FastifyReply} reply - The Fastify reply object.
 * @returns {Promise<void>} The NFT information.
 */
export const getNftList = async (
    request: FastifyRequest<{
        Params: {
            tokenId: number;
        };
    }>,
    reply: FastifyReply,
): Promise<void> => {
    const { tokenId } = request.params;
    try {
        const nfts = await NFTModel.find({ id: tokenId });

        if (nfts.length === 0) {
            return await reply.status(400).send({ message: 'NFT not found' });
        }

        const nft = nfts[0];
        if (nft.original) {
            return await reply.status(200).send({
                original: nft,
                copies: await NFTModel.find({ copy_of: tokenId.toString() }),
            });
        }

        const originalNft = (await NFTModel.find({ id: nft.copy_of }))?.[0];
        return await reply.status(200).send({
            original: originalNft,
            copy: nft,
        });
    } catch (error) {
        console.error('Error al obtener el NFT:', error);
        return reply.status(500).send({ message: 'Internal Server Error' });
    }
};

/**
 * Retrieves the NFT metadata required by the smart contract to be displayed on OpenSea.
 * @param {FastifyRequest} request - The Fastify request object.
 * @param {FastifyReply} reply - The Fastify reply object.
 * @returns {Promise<void>} The NFT metadata required by openSea.
 */
export const getNftMetadataRequiredByOpenSea = async (
    request: FastifyRequest<{
        Params: {
            tokenId: number;
        };
    }>,
    reply: FastifyReply,
): Promise<void> => {
    const { tokenId } = request.params;
    try {
        const nfts: INFT[] = await NFTModel.find({ id: tokenId });

        if (nfts.length === 0) {
            return await reply.status(400).send({ message: 'NFT not found' });
        }

        const nft: INFT = nfts[0];

        return await reply.status(200).send({
            id: nft.id,
            name: 'Chatterpay',
            description: nft.metadata.description,
            image: nft.metadata.image_url.gcp || defaultNftImage,
            attributes: {
                id: nft.id,
                original: nft.original,
                total_of_this: nft.total_of_this,
                copy_of: nft.copy_of || '',
                copy_order: nft.copy_order,
                copy_of_original : nft.copy_order_original,
                copy_order_original: nft.copy_order_original,
                creation_date: nft.timestamp,
                geolocation: nft.metadata.geolocation,
                image_urls: nft.metadata.image_url,
            },
        });
    } catch (error) {
        console.error('Error al obtener el NFT:', error);
        return reply.status(500).send({ message: 'Internal Server Error' });
    }
};<|MERGE_RESOLUTION|>--- conflicted
+++ resolved
@@ -3,18 +3,13 @@
 
 import { isValidUrl } from '../utils/paramsUtils';
 import { getDynamicGas } from '../utils/dynamicGas';
-import { SIGNING_KEY } from '../constants/environment';
 import { getWalletByPhoneNumber } from '../models/user';
 import { sendMintNotification } from './replyController';
 import NFTModel, { INFT, INFTMetadata } from '../models/nft';
 import { getNetworkConfig } from '../services/networkService';
 import { executeWalletCreation } from './newWalletController';
-<<<<<<< HEAD
 import { defaultNftImage, networkChainIds } from '../constants/contracts';
 import { uploadToICP, uploadToIpfs, downloadAndProcessImage } from '../utils/uploadServices';
-=======
-import { sendMintNotification } from './replyController';
->>>>>>> 3774038d
 
 export interface NFTInfo {
     description: string;
@@ -60,7 +55,7 @@
         const provider = new ethers.providers.JsonRpcProvider(networkConfig.rpc);
 
         // Configurar el signer utilizando la clave privada del backend
-        const backendSigner = new ethers.Wallet(process.env.SIGNING_KEY!, provider);
+        const backendSigner = new ethers.Wallet(SIGNING_KEY!, provider);
 
         // Crear una instancia del contrato usando ethers.js
         const nftContract = new ethers.Contract(
@@ -173,7 +168,7 @@
     try {
         const nfImageURL = new URL(url ?? defaultNftImage);
         data = await mint_eth_nft(
-            address_of_user!,
+            address_of_user,
             'chatterpay-nft',
             mensaje || '',
             nfImageURL.toString(),
@@ -337,7 +332,7 @@
         let copy_of_original = nftCopyOf.id
         let copy_order_original = nftCopyOf.total_of_this + 1
 
-        if (!nftCopyOf.original) { 
+        if (!nftCopyOf.original) {
             // Se esta copiando de una copia. Entonces, se busca el original
             console.log('Searching by nft original.');
             const nftOriginal: INFT | null = await NFTModel.findOne({ id: nftCopyOf.copy_of_original });
@@ -555,14 +550,14 @@
             id: nft.id,
             name: 'Chatterpay',
             description: nft.metadata.description,
-            image: nft.metadata.image_url.gcp || defaultNftImage,
+            image: nft.metadata.image_url.gcp ?? defaultNftImage,
             attributes: {
                 id: nft.id,
                 original: nft.original,
                 total_of_this: nft.total_of_this,
-                copy_of: nft.copy_of || '',
+                copy_of: nft.copy_of ?? '',
                 copy_order: nft.copy_order,
-                copy_of_original : nft.copy_order_original,
+                copy_of_original: nft.copy_order_original,
                 copy_order_original: nft.copy_order_original,
                 creation_date: nft.timestamp,
                 geolocation: nft.metadata.geolocation,
