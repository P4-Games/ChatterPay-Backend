--- conflicted
+++ resolved
@@ -2,11 +2,8 @@
 import { FastifyReply, FastifyRequest } from 'fastify';
 
 import { isValidUrl } from '../utils/paramsUtils';
-<<<<<<< HEAD
-=======
 import { issueTokensCore } from './tokenController';
 import { getDynamicGas } from '../utils/dynamicGas';
->>>>>>> 5cc3a2b7
 import { getWalletByPhoneNumber } from '../models/user';
 import { defaultNftImage } from '../constants/contracts';
 import { sendMintNotification } from './replyController';
@@ -290,15 +287,7 @@
         reply.status(200).send({ message: 'Certificado NFT generado.' });
         return true;
     } catch (error) {
-<<<<<<< HEAD
-        if (error instanceof Error) {
-            console.error('Error en mintExistingNFT', error.message);
-        } else {
-            console.error('Error en mintExistingNFT', error);
-        }
-=======
         console.error('Error en mintExistingNFT', (error as Error).message);
->>>>>>> 5cc3a2b7
         throw error;
     }
 };
