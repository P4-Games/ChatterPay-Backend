--- conflicted
+++ resolved
@@ -193,73 +193,6 @@
 
     reply.status(200).send({ message: `El certificado se está generando` });
 
-<<<<<<< HEAD
-    // Continuar el procesamiento en segundo plano sin await
-    processNftMint(address_of_user, channel_user_id, url, mensaje)
-        .then((nftData) => {
-            persistNftInBdd(
-                address_of_user,
-                channel_user_id,
-                url,
-                mensaje,
-                latitud,
-                longitud,
-                nftData,
-            );
-        })
-        .catch((error) => {
-            console.error('Error al procesar el minteo del NFT:', error.message);
-        });
-
-    console.log('NFT mint end.');
-
-    // Retorna void explícitamente
-    return Promise.resolve();
-};
-
-const processNftMint = async (
-    address_of_user: string,
-    channel_user_id: string,
-    url: string,
-    mensaje: string,
-): Promise<NFTData> => {
-    let data: NFTData;
-
-    try {
-        const nfImageURL = new URL(url ?? defaultNftImage);
-        data = await mint_eth_nft(
-            address_of_user,
-            'chatterpay-nft',
-            mensaje || '',
-            nfImageURL.toString(),
-        );
-    } catch (error) {
-        console.error('Error al mintear NFT:', error);
-        throw error;
-    }
-
-    const nftMintedId = data.tokenId.toString();
-    try {
-        await sendMintNotification(channel_user_id, nftMintedId);
-    } catch (error) {
-        console.error('Error al enviar notificación de minteo de NFT', (error as Error).message);
-        // No se lanza error aquí para continuar con el proceso
-    }
-
-    return data;
-};
-
-const persistNftInBdd = async (
-    address_of_user: string,
-    channel_user_id: string,
-    url: string,
-    mensaje: string,
-    latitud: string,
-    longitud: string,
-    nftData: NFTData,
-) => {
-=======
->>>>>>> 922469b5
     let processedImage;
     try {
         console.info('Obteniendo imagen de NFT');
@@ -397,26 +330,6 @@
         console.log('sending notification: el certificado se está generando');
         reply.status(200).send({ message: `El certificado se está generando` });
 
-<<<<<<< HEAD
-        // mint
-        const nftCopyOf = nfts[0];
-        let nftData: NFTData;
-        try {
-            const nfImageURL = new URL(nftCopyOf.metadata.image_url.gcp ?? defaultNftImage);
-            nftData = await mint_eth_nft(
-                address_of_user,
-                'chatterpay-nft-copy',
-                `nft-copy`,
-                nfImageURL.toString(),
-            );
-        } catch (error) {
-            console.error('Error al mintear NFT:', error);
-            return await Promise.resolve();
-        }
-        await sendMintNotification(channel_user_id, nftData.tokenId.toString());
-
-=======
->>>>>>> 922469b5
         // search by NFT original
         let copy_of_original = nftCopyOf.id;
         let copy_order_original = nftCopyOf.total_of_this + 1;
@@ -669,20 +582,6 @@
             name: 'Chatterpay',
             description: nft.metadata.description,
             image: nft.metadata.image_url.gcp ?? defaultNftImage,
-<<<<<<< HEAD
-            attributes: {
-                id: nft.id,
-                original: nft.original,
-                total_of_this: nft.total_of_this,
-                copy_of: nft.copy_of ?? '',
-                copy_order: nft.copy_order,
-                copy_of_original: nft.copy_order_original,
-                copy_order_original: nft.copy_order_original,
-                creation_date: nft.timestamp,
-                geolocation: nft.metadata.geolocation,
-                image_urls: nft.metadata.image_url,
-            },
-=======
             attributes: [
                 {
                     trait_type: 'opensea TokenId',
@@ -738,7 +637,6 @@
                     value: nft.metadata.image_url.icp || '',
                 },
             ],
->>>>>>> 922469b5
         });
     } catch (error) {
         console.error('Error al obtener el NFT:', error);
