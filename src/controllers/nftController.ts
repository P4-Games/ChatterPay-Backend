import { ethers } from 'ethers';
import { FastifyReply, FastifyRequest } from 'fastify';

<<<<<<< HEAD
import { isValidUrl } from '../utils/paramsUtils';
import { getDynamicGas } from '../utils/dynamicGas';
import { SIGNING_KEY } from '../constants/environment';
import { getWalletByPhoneNumber } from '../models/user';
import { sendMintNotification } from './replyController';
=======
import { defaultNftImage, networkChainIds } from '../constants/contracts';
import { SIGNING_KEY } from '../constants/environment';
>>>>>>> e0cc3865
import NFTModel, { INFT, INFTMetadata } from '../models/nft';
import { getWalletByPhoneNumber } from '../models/user';
import { getNetworkConfig } from '../services/networkService';
import { getDynamicGas } from '../utils/dynamicGas';
import { isValidUrl } from '../utils/paramsUtils';
import { downloadAndProcessImage, uploadToICP, uploadToIpfs } from '../utils/uploadServices';
import { executeWalletCreation } from './newWalletController';
<<<<<<< HEAD
import { defaultNftImage, networkChainIds } from '../constants/contracts';
import { uploadToICP, uploadToIpfs, downloadAndProcessImage } from '../utils/uploadServices';
=======
import { sendMintNotification } from './replyController';
>>>>>>> e0cc3865

export interface NFTInfo {
    description: string;
    url: string;
}

interface NFTData {
    receipt: ethers.ContractReceipt;
    tokenId: ethers.BigNumber;
}

const defaultMetadata: INFTMetadata = {
    image_url: {
        gcp: '',
        icp: '',
        ipfs: '',
    },
    description: '',
    geolocation: {
        latitud: '',
        longitud: '',
    },
};

/**
 * Mints an NFT on the Ethereum network.
 * @param {string} recipientAddress - The address to receive the minted NFT.
 * @param {string} name - The name of the NFT.
 * @param {string} description - The description of the NFT.
 * @param {string} image - The URL of the image associated with the NFT.
 * @returns {Promise<{ receipt: ethers.ContractReceipt, tokenId: ethers.BigNumber }>} An object containing the transaction receipt and the minted token ID.
 * @throws {Error} If minting fails.
 */
const mint_eth_nft = async (
    recipientAddress: string,
    name: string,
    description: string,
    image: string,
): Promise<NFTData> => {
    try {
        // Obtener la configuración de la red (por ejemplo, arbitrum sepolia)
        const networkConfig = await getNetworkConfig(networkChainIds.arbitrumSepolia);
        const provider = new ethers.providers.JsonRpcProvider(networkConfig.rpc);

        // Configurar el signer utilizando la clave privada del backend
        const backendSigner = new ethers.Wallet(SIGNING_KEY!, provider);

        // Crear una instancia del contrato usando ethers.js
        const nftContract = new ethers.Contract(
            networkConfig.contracts.chatterNFTAddress,
            [
                'function safeMint(address to, string memory image) public returns (uint256)',
                'event Minted(address indexed to, uint256 indexed tokenId)',
            ],
            backendSigner,
        );

        console.log(
            'nft contract: ',
            networkConfig.contracts.chatterNFTAddress,
            networkConfig.rpc,
            backendSigner.address,
        );

        console.log('Safe minting', recipientAddress, image);

        const tx = await nftContract.safeMint(recipientAddress, image, {
            gasLimit: await getDynamicGas(nftContract, 'safeMint', [recipientAddress, image]),
        });

        console.log('Transaction sent: ', tx.hash);

        // Esperar a que la transacción se confirme
        const receipt = await tx.wait();
        console.log('Transaction confirmed: ', receipt.transactionHash);

        // Filtrar el evento Minted para obtener el tokenId
        const event = receipt.events?.find((e: { event: string }) => e.event === 'Minted');

        if (!event) {
            throw new Error('Minted event not found in transaction receipt');
        }

        const tokenId = event.args?.tokenId;
        console.log('Token ID minted: ', tokenId.toString());

        return { receipt, tokenId };
    } catch (error) {
        console.error('Error minting NFT: ', error);
        throw new Error('Minting failed');
    }
};

/**
 * Handles the minting of a new NFT.
 * @param {FastifyRequest} request - The Fastify request object.
 * @param {FastifyReply} reply - The Fastify reply object.
 * @returns {Promise<boolean>} True if minting was successful.
 */
export const mintNFT = async (
    request: FastifyRequest<{
        Body: {
            channel_user_id: string;
            url: string;
            mensaje: string;
            latitud: string;
            longitud: string;
        };
    }>,
    reply: FastifyReply,
): Promise<void> => {
    const { channel_user_id, url, mensaje, latitud, longitud } = request.body;

    if (!isValidUrl(url)) {
        return reply.status(400).send({ message: 'La URL proporcionada no es válida.' });
    }

    const address_of_user = await getWalletByPhoneNumber(channel_user_id);
    if (!address_of_user) {
        return reply.status(400).send({ message: 'La wallet del usuario no existe.' });
    }

    reply.status(200).send({ message: `El certificado se está generando` });

    // Continuar el procesamiento en segundo plano sin await
    processNftMint(address_of_user, channel_user_id, url, mensaje)
        .then((nftData) => {
            persistNftInBdd(
                address_of_user,
                channel_user_id,
                url,
                mensaje,
                latitud,
                longitud,
                nftData,
            );
        })
        .catch((error) => {
            console.error('Error al procesar el minteo del NFT:', error.message);
        });

    console.log('NFT mint end.');

    // Retorna void explícitamente
    return Promise.resolve();
};

const processNftMint = async (
    address_of_user: string,
    channel_user_id: string,
    url: string,
    mensaje: string,
): Promise<NFTData> => {
    let data: NFTData;

    try {
        const nfImageURL = new URL(url ?? defaultNftImage);
        data = await mint_eth_nft(
            address_of_user,
            'chatterpay-nft',
            mensaje || '',
            nfImageURL.toString(),
        );
    } catch (error) {
        console.error('Error al mintear NFT:', error);
        throw error;
    }

    const nftMintedId = data.tokenId.toString();
    try {
        await sendMintNotification(channel_user_id, nftMintedId);
    } catch (error) {
        console.error('Error al enviar notificación de minteo de NFT', (error as Error).message);
        // No se lanza error aquí para continuar con el proceso
    }

    return data;
};

const persistNftInBdd = async (
    address_of_user: string,
    channel_user_id: string,
    url: string,
    mensaje: string,
    latitud: string,
    longitud: string,
    nftData: NFTData,
) => {
    let processedImage;
    try {
        console.info('Obteniendo imagen de NFT');
        processedImage = await downloadAndProcessImage(url); // always jpg
    } catch (error) {
        console.error('Error al descargar la imagen del NFT:', (error as Error).message);
        return;
    }

    // Guardar los detalles iniciales del NFT en la base de datos.
    try {
        console.info('Guardando NFT inicial en bdd');
        await NFTModel.create({
            id: nftData.tokenId.toString(),
            channel_user_id,
            wallet: address_of_user,
            trxId: nftData.receipt.transactionHash,
            timestamp: new Date(),
            original: true,
            total_of_this: 1,
            copy_of: null,
            copy_of_original: null,
            copy_order: 1,
            copy_order_original: 1,
            metadata: {
                image_url: {
                    gcp: url || '',
                    icp: '',
                    ipfs: '',
                },
                description: mensaje || '',
                geolocation: {
                    latitud: latitud || '',
                    longitud: longitud || '',
                },
            },
        });
    } catch (error) {
        console.error('Error al grabar NFT inicial en bdd', (error as Error).message);
        return; // Si falla la creación inicial, no tiene sentido continuar
    }

    const fileName = `${channel_user_id.toString()}_${Date.now()}.jpg`;
    let ipfsImageUrl = '';
    let icpImageUrl = '';

    try {
        ipfsImageUrl = await uploadToIpfs(processedImage, fileName);
    } catch (error) {
        console.error('Error al subir la imagen a IPFS', (error as Error).message);
        // No se lanza error aquí para continuar con el proceso
    }

    try {
        icpImageUrl = await uploadToICP(processedImage, fileName);
    } catch (error) {
        console.error('Error al subir la imagen a ICP', (error as Error).message);
        // No se lanza error aquí para continuar con el proceso
    }

    // Actualizar las URLs de IPFS e ICP en la base de datos
    try {
        console.info('Actualizando URLs de IPFS e ICP en bdd');
        await NFTModel.updateOne(
            { id: nftData.tokenId.toString() },
            {
                $set: {
                    'metadata.image_url.icp': icpImageUrl || '',
                    'metadata.image_url.ipfs': ipfsImageUrl || '',
                },
            },
        );
    } catch (error) {
        console.error('Error al actualizar NFT en bdd', (error as Error).message);
    }
};

/**
 * Mints an existing NFT for a user.
 * @param {FastifyRequest} request - The Fastify request object.
 * @param {FastifyReply} reply - The Fastify reply object.
 * @returns {Promise<boolean>} True if minting was successful.
 */
export const mintExistingNFT = async (
    request: FastifyRequest<{
        Body: {
            channel_user_id: string;
            id: string;
        };
    }>,
    reply: FastifyReply,
): Promise<void> => {
    try {
        const { channel_user_id, id } = request.body;

        // Verify that the NFT to copy exists
        const nfts: INFT[] = await NFTModel.find({ id });
        if (!nfts || nfts.length === 0) {
            return await reply.status(400).send({ message: 'El NFT no existe.' });
        }

        // Verify that the user exists
        let address_of_user = await getWalletByPhoneNumber(channel_user_id);
        if (!address_of_user) {
            console.log('La wallet del usuario no existe. Creando...');
            address_of_user = await executeWalletCreation(channel_user_id);
            console.log('Wallet creada.');
        }

        // optimistic response
        reply.status(200).send({ message: `El certificado se está generando` });

        // mint
        const nftCopyOf = nfts[0];
        let nftData: NFTData;
        try {
            const nfImageURL = new URL(nftCopyOf.metadata.image_url.gcp ?? defaultNftImage);
            nftData = await mint_eth_nft(
                address_of_user,
                'chatterpay-nft-copy',
                `nft-copy`,
                nfImageURL.toString(),
            );
        } catch (error) {
            console.error('Error al mintear NFT:', error);
            return await Promise.resolve();
        }
        await sendMintNotification(channel_user_id, nftData.tokenId.toString());

<<<<<<< HEAD

        // search by NFT original
        let copy_of_original = nftCopyOf.id
        let copy_order_original = nftCopyOf.total_of_this + 1

        if (!nftCopyOf.original) { 
            // Se esta copiando de una copia. Entonces, se busca el original
            console.log('Searching by nft original.');
            const nftOriginal: INFT | null = await NFTModel.findOne({ id: nftCopyOf.copy_of_original });
            if (nftOriginal) {
                copy_of_original = nftOriginal.id
                copy_order_original = nftOriginal.total_of_this + 1

                // update total_of_this in the ORIGINAL NFT
                console.log('Updating original NFT total_of_this field.');
                await NFTModel.updateOne({ _id: nftOriginal._id }, { $inc: { total_of_this: 1 } });
            }
        }

=======
        // search by NFT original
        let copy_of_original = nftCopyOf.id;
        let copy_order_original = nftCopyOf.total_of_this + 1;

        if (!nftCopyOf.original) {
            // Se esta copiando de una copia. Entonces, se busca el original
            console.log('Searching by nft original.');
            const nftOriginal: INFT | null = await NFTModel.findOne({
                id: nftCopyOf.copy_of_original,
            });
            if (nftOriginal) {
                copy_of_original = nftOriginal.id;
                copy_order_original = nftOriginal.total_of_this + 1;

                // update total_of_this in the ORIGINAL NFT
                console.log('Updating original NFT total_of_this field.');
                await NFTModel.updateOne({ _id: nftOriginal._id }, { $inc: { total_of_this: 1 } });
            }
        }

>>>>>>> e0cc3865
        console.log('Saving NFT copy in database.');
        await NFTModel.create({
            id: nftData.tokenId,
            channel_user_id,
            timestamp: new Date(),
            original: false,
            total_of_this: 1,
            copy_of: nftCopyOf.id,
            copy_order: nftCopyOf.total_of_this + 1,
            copy_of_original,
            copy_order_original,
            wallet: address_of_user,
            trxId: nftData.receipt.transactionHash,
            metadata: nftCopyOf.metadata ? nftCopyOf.metadata : defaultMetadata,
        });

        // update total_of_this in the copied NFT
        console.log('Updating copied NFT total_of_this field.');
        await NFTModel.updateOne({ _id: nftCopyOf._id }, { $inc: { total_of_this: 1 } });

        console.log('NFT copy end.');
    } catch (error) {
        console.error('Error en mintExistingNFT', (error as Error).message);
    }

    // Retorna void explícitamente
    return Promise.resolve();
};

/**
 * Retrieves an NFT by its ID.
 * @param {FastifyRequest} request - The Fastify request object.
 * @param {FastifyReply} reply - The Fastify reply object.
 */
export const getNFT = async (
    request: FastifyRequest<{
        Params: {
            id: number;
        };
    }>,
    reply: FastifyReply,
): Promise<void> => {
    try {
        const { id } = request.params;

        const nft = (await NFTModel.find({ id }))?.[0];

        if (nft) {
            reply.send({
                image: nft.metadata.image_url,
                description: nft.metadata.description,
            });
        } else {
            reply.status(404).send({ message: 'NFT not found' });
        }
    } catch (error) {
        console.error('Error al obtener el NFT:', error);
        reply.status(500).send({ message: 'Internal Server Error' });
    }
};

/**
 * Retrieves the last NFT for a user and redirects to a WhatsApp link.
 * @param {FastifyRequest} request - The Fastify request object.
 * @param {FastifyReply} reply - The Fastify reply object.
 */
export const getLastNFT = async (
    request: FastifyRequest<{
        Querystring: {
            channel_user_id: string;
        };
    }>,
    reply: FastifyReply,
): Promise<void> => {
    try {
        const { channel_user_id } = request.query;
        console.log('buscando last_nft para channel_user_id', channel_user_id);
        const nft = (await NFTModel.find({ channel_user_id })).sort((a, b) => b.id - a.id)?.[0];

        if (nft) {
            reply.redirect(
                `https://api.whatsapp.com/send/?phone=5491164629653&text=Me%20gustar%C3%ADa%20mintear%20el%20NFT%20${nft.id}`,
            );
        } else {
            reply.status(404).send({ message: 'NFT not found' });
        }
    } catch (error) {
        console.error('Error al obtener el NFT:', error);
        reply.status(500).send({ message: 'Internal Server Error' });
    }
};

/**
 * Retrieves all NFTs for a given phone number.
 * @param {string} phone_number - The phone number to retrieve NFTs for.
 * @returns {Promise<{count: number, nfts: NFTInfo[]}>} The count and list of NFTs.
 * @throws {Error} If there's an error retrieving the NFTs.
 */
export const getPhoneNFTs = async (
    phone_number: string,
): Promise<{ count: number; nfts: NFTInfo[] }> => {
    try {
        const networkConfig = await getNetworkConfig(networkChainIds.arbitrumSepolia);
        const nfts = await NFTModel.find({ channel_user_id: phone_number });

        return {
            count: nfts.length,
            nfts: nfts.map((nft: INFT) => ({
                description: nft.metadata.description,
                url: `https://testnets.opensea.io/assets/arbitrum-sepolia/${networkConfig.contracts.chatterNFTAddress}/${nft.id}`,
            })),
        };
    } catch (error) {
        console.error('Error al obtener los NFTs:', error);
        throw new Error('Internal Server Error');
    }
};

/**
 * Retrieves all NFTs for a given user.
 * @param {FastifyRequest} request - The Fastify request object.
 * @param {FastifyReply} reply - The Fastify reply object.
 * @returns {Promise<{count: number, nfts: NFTInfo[]}>} The count and list of NFTs.
 */
export const getAllNFTs = async (
    request: FastifyRequest<{ Querystring: { channel_user_id: string } }>,
    reply: FastifyReply,
): Promise<{ count: number; nfts: NFTInfo[] }> => {
    const { channel_user_id: phone_number } = request.query;

    const result = await getPhoneNFTs(phone_number);

    return reply.status(200).send(result);
};

/**
 * Retrieves the NFT information by its token ID.
 * @param {FastifyRequest} request - The Fastify request object.
 * @param {FastifyReply} reply - The Fastify reply object.
 * @returns {Promise<void>} The NFT information.
 */
export const getNftList = async (
    request: FastifyRequest<{
        Params: {
            tokenId: number;
        };
    }>,
    reply: FastifyReply,
): Promise<void> => {
    const { tokenId } = request.params;
    try {
        const nfts = await NFTModel.find({ id: tokenId });

        if (nfts.length === 0) {
            return await reply.status(400).send({ message: 'NFT not found' });
        }

        const nft = nfts[0];
        if (nft.original) {
            return await reply.status(200).send({
                original: nft,
                copies: await NFTModel.find({ copy_of: tokenId.toString() }),
            });
        }

        const originalNft = (await NFTModel.find({ id: nft.copy_of }))?.[0];
        return await reply.status(200).send({
            original: originalNft,
            copy: nft,
        });
    } catch (error) {
        console.error('Error al obtener el NFT:', error);
        return reply.status(500).send({ message: 'Internal Server Error' });
    }
};

/**
 * Retrieves the NFT metadata required by the smart contract to be displayed on OpenSea.
 * @param {FastifyRequest} request - The Fastify request object.
 * @param {FastifyReply} reply - The Fastify reply object.
 * @returns {Promise<void>} The NFT metadata required by openSea.
 */
export const getNftMetadataRequiredByOpenSea = async (
    request: FastifyRequest<{
        Params: {
            tokenId: number;
        };
    }>,
    reply: FastifyReply,
): Promise<void> => {
    const { tokenId } = request.params;
    try {
        const nfts: INFT[] = await NFTModel.find({ id: tokenId });

        if (nfts.length === 0) {
            return await reply.status(400).send({ message: 'NFT not found' });
        }

        const nft: INFT = nfts[0];

        return await reply.status(200).send({
            id: nft.id,
            name: 'Chatterpay',
            description: nft.metadata.description,
<<<<<<< HEAD
            image: nft.metadata.image_url.gcp || defaultNftImage,
=======
            image: nft.metadata.image_url.gcp ?? defaultNftImage,
>>>>>>> e0cc3865
            attributes: {
                id: nft.id,
                original: nft.original,
                total_of_this: nft.total_of_this,
<<<<<<< HEAD
                copy_of: nft.copy_of || '',
                copy_order: nft.copy_order,
                copy_of_original : nft.copy_order_original,
=======
                copy_of: nft.copy_of ?? '',
                copy_order: nft.copy_order,
                copy_of_original: nft.copy_order_original,
>>>>>>> e0cc3865
                copy_order_original: nft.copy_order_original,
                creation_date: nft.timestamp,
                geolocation: nft.metadata.geolocation,
                image_urls: nft.metadata.image_url,
            },
        });
    } catch (error) {
        console.error('Error al obtener el NFT:', error);
        return reply.status(500).send({ message: 'Internal Server Error' });
    }
};<|MERGE_RESOLUTION|>--- conflicted
+++ resolved
@@ -1,29 +1,16 @@
 import { ethers } from 'ethers';
 import { FastifyReply, FastifyRequest } from 'fastify';
 
-<<<<<<< HEAD
 import { isValidUrl } from '../utils/paramsUtils';
 import { getDynamicGas } from '../utils/dynamicGas';
 import { SIGNING_KEY } from '../constants/environment';
 import { getWalletByPhoneNumber } from '../models/user';
 import { sendMintNotification } from './replyController';
-=======
-import { defaultNftImage, networkChainIds } from '../constants/contracts';
-import { SIGNING_KEY } from '../constants/environment';
->>>>>>> e0cc3865
 import NFTModel, { INFT, INFTMetadata } from '../models/nft';
-import { getWalletByPhoneNumber } from '../models/user';
 import { getNetworkConfig } from '../services/networkService';
-import { getDynamicGas } from '../utils/dynamicGas';
-import { isValidUrl } from '../utils/paramsUtils';
-import { downloadAndProcessImage, uploadToICP, uploadToIpfs } from '../utils/uploadServices';
 import { executeWalletCreation } from './newWalletController';
-<<<<<<< HEAD
 import { defaultNftImage, networkChainIds } from '../constants/contracts';
 import { uploadToICP, uploadToIpfs, downloadAndProcessImage } from '../utils/uploadServices';
-=======
-import { sendMintNotification } from './replyController';
->>>>>>> e0cc3865
 
 export interface NFTInfo {
     description: string;
@@ -341,27 +328,6 @@
         }
         await sendMintNotification(channel_user_id, nftData.tokenId.toString());
 
-<<<<<<< HEAD
-
-        // search by NFT original
-        let copy_of_original = nftCopyOf.id
-        let copy_order_original = nftCopyOf.total_of_this + 1
-
-        if (!nftCopyOf.original) { 
-            // Se esta copiando de una copia. Entonces, se busca el original
-            console.log('Searching by nft original.');
-            const nftOriginal: INFT | null = await NFTModel.findOne({ id: nftCopyOf.copy_of_original });
-            if (nftOriginal) {
-                copy_of_original = nftOriginal.id
-                copy_order_original = nftOriginal.total_of_this + 1
-
-                // update total_of_this in the ORIGINAL NFT
-                console.log('Updating original NFT total_of_this field.');
-                await NFTModel.updateOne({ _id: nftOriginal._id }, { $inc: { total_of_this: 1 } });
-            }
-        }
-
-=======
         // search by NFT original
         let copy_of_original = nftCopyOf.id;
         let copy_order_original = nftCopyOf.total_of_this + 1;
@@ -382,7 +348,6 @@
             }
         }
 
->>>>>>> e0cc3865
         console.log('Saving NFT copy in database.');
         await NFTModel.create({
             id: nftData.tokenId,
@@ -587,24 +552,14 @@
             id: nft.id,
             name: 'Chatterpay',
             description: nft.metadata.description,
-<<<<<<< HEAD
-            image: nft.metadata.image_url.gcp || defaultNftImage,
-=======
             image: nft.metadata.image_url.gcp ?? defaultNftImage,
->>>>>>> e0cc3865
             attributes: {
                 id: nft.id,
                 original: nft.original,
                 total_of_this: nft.total_of_this,
-<<<<<<< HEAD
-                copy_of: nft.copy_of || '',
-                copy_order: nft.copy_order,
-                copy_of_original : nft.copy_order_original,
-=======
                 copy_of: nft.copy_of ?? '',
                 copy_order: nft.copy_order,
                 copy_of_original: nft.copy_order_original,
->>>>>>> e0cc3865
                 copy_order_original: nft.copy_order_original,
                 creation_date: nft.timestamp,
                 geolocation: nft.metadata.geolocation,
