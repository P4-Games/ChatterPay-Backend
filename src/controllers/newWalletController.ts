--- conflicted
+++ resolved
@@ -19,13 +19,10 @@
         name: null,
     });
 
-    //Mintea tokens al usuario
-    issueToAddress(predictedWallet.proxyAddress);
-
     await newUser.save();
 
     return predictedWallet.proxyAddress;
-} 
+}
 
 export const createWallet = async (
     request: FastifyRequest<{
@@ -52,35 +49,12 @@
             return await reply.status(200).send({ message: `El usuario ya existe, tu wallet es ${existingUser.wallet}` });
         }
 
-<<<<<<< HEAD
-        // Create new wallet
-        const predictedWallet = await computeProxyAddressFromPhone(phone_number);
-
-        // Create new user
-        const newUser = new User({
-            phone_number,
-            wallet: predictedWallet.proxyAddress,
-            privateKey: predictedWallet.privateKey,
-            code: null,
-            photo: "/assets/images/avatars/generic_user.jpg",
-            email: null,
-            name: null,
-        });
-
-        await newUser.save();
-=======
         const wallet = await executeWalletCreation(phone_number);
->>>>>>> aa0e8276
 
         return await reply.status(200).send({
             message: "La wallet fue creada exitosamente!",
-<<<<<<< HEAD
             // walletHash: predictedWallet.EOAAddress,
-            walletAddress: predictedWallet.proxyAddress
-=======
-            //walletHash: predictedWallet.EOAAddress,
             walletAddress: wallet
->>>>>>> aa0e8276
         });
 
     } catch (error) {
