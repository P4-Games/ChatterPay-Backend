import { ethers } from 'ethers';
import * as crypto from 'crypto';
import { FastifyReply, FastifyRequest } from 'fastify';

import Transaction from '../models/transaction';
import { authenticate } from './transactionController';
import chatterPayABI from '../utils/chatterPayABI.json';
import { sendSwapNotification } from './replyController';
import { getDynamicGas_callData } from '../utils/dynamicGas';
import { getNetworkConfig } from '../services/networkService';
import { ensureSignerHasEth } from '../services/walletService';
import { PRIVATE_KEY, SIGNING_KEY } from '../constants/environment';
import { computeProxyAddressFromPhone } from '../services/predictWalletService';
import { WETH_ADDRESS, USDT_ADDRESS, SIMPLE_SWAP_ADDRESS } from '../constants/contracts';

interface SwapBody {
    channel_user_id: string;
    inputCurrency: string;
    outputCurrency: string;
    amount: number;
}

interface SwapResult {
    approveTransactionHash: string;
    swapTransactionHash: string;
}

/**
 * Validates the input for the swap operation.
 * @param inputs The swap inputs to validate.
 * @returns An error message if validation fails, or an empty string if validation succeeds.
 */
const validateInputs = (inputs: SwapBody): string => {
    const { channel_user_id, inputCurrency, outputCurrency, amount } = inputs;

    if (!channel_user_id || !inputCurrency || !outputCurrency) {
        return 'Missing required fields: address, inputCurrency, or outputCurrency';
    }

    if (channel_user_id.length > 15) {
        return 'El número de telefono no es válido';
    }

    if (inputCurrency === outputCurrency) {
        return 'Input and output currencies must be different';
    }

    if (amount === undefined || amount <= 0) {
        return 'Amount must be provided and greater than 0';
    }

    return '';
};

/**
 * Executes the swap operation.
 * @param simpleSwap The SimpleSwap contract instance.
 * @param isWETHtoUSDT Whether the swap is from WETH to USDT.
 * @param amount The amount to swap.
 * @param proxyAddress The proxy address to use for the swap.
 * @param signer The signer to use for transactions.
 * @returns An object containing the approve and swap transaction hashes.
 */
async function executeSwap(
    simpleSwap: ethers.Contract,
    isWETHtoUSDT: boolean,
    amount: string,
    proxyAddress: string,
    signer: ethers.Wallet,
): Promise<SwapResult> {
    const amount_bn = ethers.utils.parseUnits(amount, 18);
    const tokenAddress = isWETHtoUSDT ? WETH_ADDRESS : USDT_ADDRESS;
    const tokenContract = new ethers.Contract(
        tokenAddress,
        ['function approve(address spender, uint256 amount) public returns (bool)'],
        signer,
    );
    const chatterPay = new ethers.Contract(proxyAddress, chatterPayABI, signer);
    const provider = signer.provider!;

    try {
        // 1. Approve tokens
        console.log(`Approving ${isWETHtoUSDT ? 'WETH' : 'USDT'} for swap...`);
        const approveEncode = tokenContract.interface.encodeFunctionData('approve', [
            SIMPLE_SWAP_ADDRESS,
            amount_bn,
        ]);
        const approveCallData = chatterPay.interface.encodeFunctionData('execute', [
            tokenAddress,
            0,
            approveEncode,
        ]);
        const approveTx = await signer.sendTransaction({
            to: proxyAddress,
            data: approveCallData,
            gasLimit: await getDynamicGas_callData(provider, tokenAddress, approveEncode),
        });
        await approveTx.wait();
        console.log('Approval transaction confirmed');

        // 2. Execute swap
        console.log(`Swapping ${isWETHtoUSDT ? 'WETH for USDT' : 'USDT for WETH'}...`);
        const swapEncode = simpleSwap.interface.encodeFunctionData(
            isWETHtoUSDT ? 'swapWETHforUSDT' : 'swapUSDTforWETH',
            [amount_bn],
        );
        const swapCallData = chatterPay.interface.encodeFunctionData('execute', [
            SIMPLE_SWAP_ADDRESS,
            0,
            swapEncode,
        ]);

        const swapTx = await signer.sendTransaction({
            to: proxyAddress,
            data: swapCallData,
            gasLimit: await getDynamicGas_callData(provider, proxyAddress, swapEncode),
        });
        const receipt = await swapTx.wait();
        console.log(`Swap transaction confirmed in block ${receipt.blockNumber}`);

        return {
            approveTransactionHash: approveTx.hash,
            swapTransactionHash: receipt.transactionHash,
        };
    } catch (error) {
        console.error('Error in swap process:', error);
        throw error;
    }
}

/**
 * Generates a deterministic wallet for a user.
 * @param channel_user_id The user's channel ID.
 * @returns An object containing the signer and proxy address.
 */
async function generateUserWallet(channel_user_id: string) {
<<<<<<< HEAD
    const seedPrivateKey = PRIVATE_KEY;
    if (!seedPrivateKey) {
=======
    if (!PRIVATE_KEY) {
>>>>>>> e0cc3865
        throw new Error('Seed private key not found in environment variables');
    }

    const seed = PRIVATE_KEY + channel_user_id;
    const privateKey = `0x${crypto.createHash('sha256').update(seed).digest('hex')}`;

    const networkConfig = await getNetworkConfig();
    const provider = new ethers.providers.JsonRpcProvider(networkConfig.rpc);
    const signer = new ethers.Wallet(privateKey, provider);
    const backendSigner = new ethers.Wallet(SIGNING_KEY!, provider);

    await ensureSignerHasEth(signer, backendSigner, provider);

    const proxy = await computeProxyAddressFromPhone(channel_user_id);

    return { signer, proxyAddress: proxy.proxyAddress };
}

/**
 * Saves the transaction details to the database.
 * @param tx The transaction details.
 * @param walletFrom The sender's wallet address.
 * @param walletTo The recipient's wallet address.
 * @param amount The transaction amount.
 * @param currency The currency of the transaction.
 */
async function saveTransaction(
    tx: string,
    walletFrom: string,
    walletTo: string,
    amount: number,
    currency: string,
) {
    await Transaction.create({
        trx_hash: tx,
        wallet_from: walletFrom,
        wallet_to: walletTo,
        type: 'transfer',
        date: new Date(),
        status: 'completed',
        amount,
        token: currency,
    });
}

/**
 * Handles the swap operation.
 * @param request The FastifyRequest object containing the swap details.
 * @param reply The FastifyReply object for sending the response.
 */
export const swap = async (request: FastifyRequest<{ Body: SwapBody }>, reply: FastifyReply) => {
    try {
        // Authenticate the request
        authenticate(request);

        // Extract swap details from request body
        const { channel_user_id, inputCurrency, outputCurrency, amount } = request.body;

        // Validate inputs
        const validationError = validateInputs(request.body);
        if (validationError) {
            return await reply.status(400).send({ message: validationError });
        }

        // Send initial response to client
        reply
            .status(200)
            .send({ message: 'Intercambio de monedas en progreso, puede tardar unos minutos...' });

        // Generate user wallet
        const { signer, proxyAddress } = await generateUserWallet(channel_user_id);

        console.log('Wallet of the signer: ', await signer.getAddress());

        // Create SimpleSwap contract instance (Custom demo contract for swapping between these two tokens)
        const simpleSwap = new ethers.Contract(
            SIMPLE_SWAP_ADDRESS,
            [
                'function swapWETHforUSDT(uint256 wethAmount) external',
                'function swapUSDTforWETH(uint256 usdtAmount) external',
            ],
            signer,
        );

        // Determine swap direction and prepare input amount
        const isWETHtoUSDT =
            inputCurrency.toUpperCase() === 'WETH' && outputCurrency.toUpperCase() === 'USDT';
        const inputAmount = amount.toString();

        // Create ERC20 contract instance for balance checks
        const erc20 = new ethers.Contract(
            isWETHtoUSDT ? WETH_ADDRESS : USDT_ADDRESS,
            ['function balanceOf(address owner) view returns (uint256)'],
            signer,
        );

        // Check initial balance
        const initialBalance = await erc20.balanceOf(proxyAddress);
        console.log(
            `User initial balance of ${inputCurrency}: ${ethers.utils.formatUnits(initialBalance, 18)}`,
        );

        // Execute swap
        const tx = await executeSwap(simpleSwap, isWETHtoUSDT, inputAmount, proxyAddress, signer);

        // Check final balance
        const finalBalance = await erc20.balanceOf(proxyAddress);
        console.log(
            `User final balance of ${outputCurrency}: ${ethers.utils.formatUnits(finalBalance, 18)}`,
        );

        // Calculate swap result
        const result = ethers.utils.formatUnits(finalBalance.sub(initialBalance), 18);

        // Send swap notification
        await sendSwapNotification(
            channel_user_id,
            inputCurrency,
            amount.toString(),
            result,
            outputCurrency,
            tx.swapTransactionHash,
        );

        // Save transactions
        await saveTransaction(
            tx.approveTransactionHash,
            proxyAddress,
            SIMPLE_SWAP_ADDRESS,
            parseFloat(inputAmount),
            inputCurrency,
        );
        await saveTransaction(
            tx.swapTransactionHash,
            SIMPLE_SWAP_ADDRESS,
            proxyAddress,
            parseFloat(result),
            outputCurrency,
        );

        // Return success response
        return await reply.status(200).send({
            message: 'Swap completed successfully',
            approveTransactionHash: tx.approveTransactionHash,
            swapTransactionHash: tx.swapTransactionHash,
        });
    } catch (error) {
        // Handle errors
        console.error('Error swapping tokens:', error);
        return reply.status(500).send({ message: 'Internal Server Error' });
    }
};<|MERGE_RESOLUTION|>--- conflicted
+++ resolved
@@ -134,12 +134,7 @@
  * @returns An object containing the signer and proxy address.
  */
 async function generateUserWallet(channel_user_id: string) {
-<<<<<<< HEAD
-    const seedPrivateKey = PRIVATE_KEY;
-    if (!seedPrivateKey) {
-=======
     if (!PRIVATE_KEY) {
->>>>>>> e0cc3865
         throw new Error('Seed private key not found in environment variables');
     }
 
