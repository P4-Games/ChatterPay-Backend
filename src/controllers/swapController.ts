--- conflicted
+++ resolved
@@ -37,10 +37,7 @@
   userWithinTokenOperationLimits
 } from '../services/blockchainService';
 import {
-<<<<<<< HEAD
-=======
   persistNotification,
->>>>>>> f50017b3
   sendSwapNotification,
   getNotificationTemplate,
   sendInternalErrorNotification,
@@ -135,16 +132,10 @@
     /* ***************************************************** */
     /* 2. swap: check user has wallet                        */
     /* ***************************************************** */
-<<<<<<< HEAD
-    const fromUser: IUser | null = await mongoUserService.getUser(channel_user_id);
-    if (!fromUser) {
-      Logger.info('swap', COMMON_REPLY_WALLET_NOT_CREATED);
-=======
     logKey = `[op:swap:${channel_user_id}:${inputCurrency}:${outputCurrency}:${amount}]`;
     const fromUser: IUser | null = await mongoUserService.getUser(channel_user_id);
     if (!fromUser) {
       Logger.info('swap', logKey, COMMON_REPLY_WALLET_NOT_CREATED);
->>>>>>> f50017b3
       // must return 200, so the bot displays the message instead of an error!
       return await returnSuccessResponse(reply, COMMON_REPLY_WALLET_NOT_CREATED);
     }
@@ -162,14 +153,10 @@
         channel_user_id,
         NotificationEnum.daily_limit_reached
       );
-<<<<<<< HEAD
-      Logger.info('swap', `${message}`);
-=======
 
       await persistNotification(channel_user_id, message, NotificationEnum.daily_limit_reached);
 
       Logger.info('swap', logKey, `${message}`);
->>>>>>> f50017b3
       // must return 200, so the bot displays the message instead of an error!
       return await returnSuccessResponse(reply, message);
     }
@@ -192,10 +179,6 @@
       const formattedMessage = message
         .replace('[LIMIT_MIN]', limitsResult.min!.toString())
         .replace('[LIMIT_MAX]', limitsResult.max!.toString());
-<<<<<<< HEAD
-      Logger.info('makeTransaction', `${formattedMessage}`);
-      Logger.info('swap', `${formattedMessage}`);
-=======
       Logger.info('swap', logKey, `${formattedMessage}`);
 
       await persistNotification(
@@ -204,7 +187,6 @@
         NotificationEnum.amount_outside_limits
       );
 
->>>>>>> f50017b3
       // must return 200, so the bot displays the message instead of an error!
       return await returnSuccessResponse(reply, formattedMessage);
     }
@@ -231,11 +213,7 @@
     /* ***************************************************** */
     // optimistic response
     await openOperation(channel_user_id, ConcurrentOperationsEnum.Swap);
-<<<<<<< HEAD
-    Logger.log('swap', 'sending notification: operation in progress');
-=======
     Logger.log('swap', logKey, 'sending notification: operation in progress');
->>>>>>> f50017b3
     await returnSuccessResponse(reply, COMMON_REPLY_OPERATION_IN_PROGRESS);
 
     /* ***************************************************** */
@@ -261,11 +239,7 @@
 
     if (!enoughBalance) {
       validationError = `Insufficient balance, phone: ${channel_user_id}, wallet: ${proxyAddress}. Required: ${toTokenCurrentBalance}, Available: ${fromTokenCurrentBalance}.`;
-<<<<<<< HEAD
-      Logger.info('swap', validationError);
-=======
       Logger.info('swap', logKey, validationError);
->>>>>>> f50017b3
       await sendUserInsufficientBalanceNotification(proxyAddress, channel_user_id);
       await closeOperation(channel_user_id, ConcurrentOperationsEnum.Swap);
       return undefined;
