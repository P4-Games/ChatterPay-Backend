import { ethers } from 'ethers';
import { FastifyReply, FastifyRequest, FastifyInstance } from 'fastify';

import { IUser } from '../models/userModel';
import { Logger } from '../helpers/loggerHelper';
import { delaySeconds } from '../helpers/timeHelper';
import { executeSwap } from '../services/swapService';
import { NotificationEnum } from '../models/templateModel';
import { isValidPhoneNumber } from '../helpers/validationHelper';
import { getChatterpayTokenFee } from '../services/commonService';
import { setupERC20 } from '../services/web3/contractSetupService';
import { mongoUserService } from '../services/mongo/mongoUserService';
import { mongoTransactionService } from '../services/mongo/mongoTransactionService';
import { returnErrorResponse, returnSuccessResponse } from '../helpers/requestHelper';
import {
  getUser,
  openOperation,
  closeOperation,
  hasPhoneAnyOperationInProgress
} from '../services/userService';
import {
  SIGNING_KEY,
  COMMON_REPLY_WALLET_NOT_CREATED,
  COMMON_REPLY_OPERATION_IN_PROGRESS
} from '../config/constants';
import {
<<<<<<< HEAD
  TokenAddresses,
=======
  swapTokensData,
>>>>>>> 8fbe9b59
  TransactionData,
  ExecuteSwapResult,
  ConcurrentOperationsEnum,
  CheckBalanceConditionsResult
} from '../types/commonType';
import {
<<<<<<< HEAD
  getTokensAddresses,
=======
  getSwapTokensData,
>>>>>>> 8fbe9b59
  checkBlockchainConditions,
  userReachedOperationLimit,
  userWithinTokenOperationLimits
} from '../services/blockchainService';
import {
  persistNotification,
  sendSwapNotification,
  getNotificationTemplate,
  sendInternalErrorNotification,
  sendUserInsufficientBalanceNotification,
  sendNoValidBlockchainConditionsNotification
} from '../services/notificationService';

interface SwapBody {
  channel_user_id: string;
  user_wallet: string;
  inputCurrency: string;
  outputCurrency: string;
  amount: number;
}

/**
 * Validates the input for the swap operation.
 *
 * @param inputs - The input data for the swap.
 * @param tokenAddresses - The token addresses for the input and output currencies.
 * @returns A string indicating the validation error, or an empty string if validation passes.
 */
const validateInputs = async (
  inputs: SwapBody,
  tokenAddresses: swapTokensData
): Promise<string> => {
  const { channel_user_id, inputCurrency, outputCurrency, amount } = inputs;

  if (!channel_user_id || !inputCurrency || !outputCurrency) {
    return 'Missing required fields: address, inputCurrency, or outputCurrency';
  }

  if (!isValidPhoneNumber(channel_user_id)) {
    return `'${channel_user_id}' is invalid. 'channel_user_id' parameter must be a phone number (without spaces or symbols)`;
  }

  if (inputCurrency === outputCurrency) {
    return 'Input and output currencies must be different';
  }

  if (amount === undefined || amount <= 0) {
    return 'Amount must be provided and greater than 0';
  }

  if (!tokenAddresses.tokenInputAddress || !tokenAddresses.tokenOutputAddress) {
    return 'Invalid token symbols for the current network';
  }

  return '';
};

/**
 * Handles the swap operation.
 *
 * @param request - The request object containing the swap details.
 * @param reply - The response object used to send the response.
 * @returns A response indicating the status of the swap.
 */
// eslint-disable-next-line consistent-return
export const swap = async (
  request: FastifyRequest<{ Body: SwapBody; Querystring?: { lastBotMsgDelaySeconds?: number } }>,
  reply: FastifyReply
  // eslint-disable-next-line consistent-return
) => {
  let logKey = `[op:swap:${''}:${''}:${''}:${''}]`;

  try {
    /* ***************************************************** */
    /* 1. swap: input params                                 */
    /* ***************************************************** */
    if (!request.body) {
      return await returnErrorResponse(reply, 400, 'You have to send a body with this request');
    }

    const { channel_user_id, inputCurrency, outputCurrency, amount } = request.body;
    const lastBotMsgDelaySeconds = request.query?.lastBotMsgDelaySeconds ?? 0;
    const { tokens: blockchainTokens, networkConfig } = request.server as FastifyInstance;

    const tokensData: swapTokensData = getSwapTokensData(
      networkConfig,
      blockchainTokens,
      inputCurrency,
      outputCurrency
    );

    let validationError: string = await validateInputs(request.body, tokensData);

    if (validationError) {
      return await returnErrorResponse(reply, 400, validationError);
    }

    /* ***************************************************** */
    /* 2. swap: check user has wallet                        */
    /* ***************************************************** */
    logKey = `[op:swap:${channel_user_id}:${inputCurrency}:${outputCurrency}:${amount}]`;
<<<<<<< HEAD
    const fromUser: IUser | null = await mongoUserService.getUser(channel_user_id);
=======
    const fromUser: IUser | null = await getUser(channel_user_id);
>>>>>>> 8fbe9b59
    if (!fromUser) {
      Logger.info('swap', logKey, COMMON_REPLY_WALLET_NOT_CREATED);
      // must return 200, so the bot displays the message instead of an error!
      return await returnSuccessResponse(reply, COMMON_REPLY_WALLET_NOT_CREATED);
    }

    /* ***************************************************** */
    /* 3. swap: check operation limit                        */
    /* ***************************************************** */
    const userReachedOpLimit = await userReachedOperationLimit(
      request.server.networkConfig,
      channel_user_id,
      'swap'
    );
    if (userReachedOpLimit) {
      const { message } = await getNotificationTemplate(
        channel_user_id,
        NotificationEnum.daily_limit_reached
      );

      await persistNotification(channel_user_id, message, NotificationEnum.daily_limit_reached);

      Logger.info('swap', logKey, `${message}`);
      // must return 200, so the bot displays the message instead of an error!
      return await returnSuccessResponse(reply, message);
    }

    /* ***************************************************** */
    /* 4. makeTransaction: check amount limit                */
    /* ***************************************************** */
    const limitsResult = await userWithinTokenOperationLimits(
      channel_user_id,
      'swap',
      inputCurrency,
      networkConfig.chainId,
      amount
    );
    if (!limitsResult.isWithinLimits) {
      const { message } = await getNotificationTemplate(
        channel_user_id,
        NotificationEnum.amount_outside_limits
      );
      const formattedMessage = message
        .replace('[LIMIT_MIN]', limitsResult.min!.toString())
        .replace('[LIMIT_MAX]', limitsResult.max!.toString());
      Logger.info('swap', logKey, `${formattedMessage}`);

      await persistNotification(
        channel_user_id,
        formattedMessage,
        NotificationEnum.amount_outside_limits
      );

      // must return 200, so the bot displays the message instead of an error!
      return await returnSuccessResponse(reply, formattedMessage);
    }

    /* ***************************************************** */
    /* 5. swap: check concurrent operation                    */
    /* ***************************************************** */
    const userOperations = await hasPhoneAnyOperationInProgress(channel_user_id);
    if (userOperations) {
      const { message } = await getNotificationTemplate(
        channel_user_id,
        NotificationEnum.concurrent_operation
      );
      await persistNotification(channel_user_id, message, NotificationEnum.concurrent_operation);

      validationError = `Concurrent swap operation for phone: ${channel_user_id}.`;
      Logger.log(`swap', ${logKey}, ${validationError}`);
      // must return 200, so the bot displays the message instead of an error!
      return await returnSuccessResponse(reply, message);
    }

    /* ***************************************************** */
    /* 6. swap: send initial response                        */
    /* ***************************************************** */
    // optimistic response
    await openOperation(channel_user_id, ConcurrentOperationsEnum.Swap);
    Logger.log('swap', logKey, 'sending notification: operation in progress');
    await returnSuccessResponse(reply, COMMON_REPLY_OPERATION_IN_PROGRESS);

    /* ***************************************************** */
    /* 7. swap: check user balance                           */
    /* ***************************************************** */
    const provider = new ethers.providers.JsonRpcProvider(networkConfig.rpc);
    const backendSigner = new ethers.Wallet(SIGNING_KEY!, provider);
    const proxyAddress = fromUser.wallets[0].wallet_proxy;
<<<<<<< HEAD
    // const { proxyAddress } = await computeProxyAddressFromPhone(channel_user_id);
=======
>>>>>>> 8fbe9b59

    // Get the contracts and decimals for the tokens
    const fromTokenContract = await setupERC20(tokensData.tokenInputAddress, backendSigner);
    const fromTokenDecimals = await fromTokenContract.decimals();

    const toTokenContract = await setupERC20(tokensData.tokenOutputAddress, backendSigner);
    const toTokenDecimals = await toTokenContract.decimals();

    // Get the current balances before the transaction
    const fromTokenCurrentBalance = await fromTokenContract.balanceOf(proxyAddress);
    const toTokenCurrentBalance = await toTokenContract.balanceOf(proxyAddress);

    const amountToCheck = ethers.utils.parseUnits(amount.toString(), fromTokenDecimals);
    const enoughBalance: boolean = fromTokenCurrentBalance.gte(amountToCheck);

    if (!enoughBalance) {
      validationError = `Insufficient balance, phone: ${channel_user_id}, wallet: ${proxyAddress}. Required: ${toTokenCurrentBalance}, Available: ${fromTokenCurrentBalance}.`;
      Logger.info('swap', logKey, validationError);
      await sendUserInsufficientBalanceNotification(proxyAddress, channel_user_id);
      await closeOperation(channel_user_id, ConcurrentOperationsEnum.Swap);
      return undefined;
    }

    /* ***************************************************** */
    /* 8. swap: check blockchain conditions                  */
    /* ***************************************************** */
    const checkBlockchainConditionsResult: CheckBalanceConditionsResult =
      await checkBlockchainConditions(networkConfig, fromUser);

    if (!checkBlockchainConditionsResult.success) {
      await sendNoValidBlockchainConditionsNotification(proxyAddress, channel_user_id);
      await closeOperation(channel_user_id, ConcurrentOperationsEnum.Swap);
      return undefined;
    }

    /* ***************************************************** */
    /* 9. swap: make operation                               */
    /* ***************************************************** */
    const executeSwapResult: ExecuteSwapResult = await executeSwap(
      networkConfig,
      checkBlockchainConditionsResult.setupContractsResult!,
      checkBlockchainConditionsResult.entryPointContract!,
      tokensData,
      blockchainTokens,
      amount.toString(),
      proxyAddress,
      logKey
    );
    if (!executeSwapResult.success) {
      await sendInternalErrorNotification(proxyAddress, channel_user_id, lastBotMsgDelaySeconds);
      await closeOperation(channel_user_id, ConcurrentOperationsEnum.Swap);
      return undefined;
    }

    /* ***************************************************** */
    /* 10. swap: update database with result                  */
    /* ***************************************************** */
    // Get the new balances after the transaction
    const fromTokenNewBalance = await fromTokenContract.balanceOf(proxyAddress);
    const toTokenNewBalance = await toTokenContract.balanceOf(proxyAddress);

    // Calculate the tokens sent and received, considering the correct decimals
    const fromTokensSent = fromTokenCurrentBalance.sub(fromTokenNewBalance);
    const toTokensReceived = toTokenNewBalance.sub(toTokenCurrentBalance);

    // Ensure the values are in the correct units (converted to 'number' for saveTransaction)
    const fromTokensSentInUnits = parseFloat(
      ethers.utils.formatUnits(fromTokensSent, fromTokenDecimals)
    );
    const toTokensReceivedInUnits = parseFloat(
      ethers.utils.formatUnits(toTokensReceived, toTokenDecimals)
    );

    const chatterpayFee = await getChatterpayTokenFee(
      networkConfig.contracts.chatterPayAddress,
      checkBlockchainConditionsResult.setupContractsResult!.provider,
<<<<<<< HEAD
      tokenAddresses.tokenAddressInput
=======
      tokensData.tokenInputAddress
>>>>>>> 8fbe9b59
    );

    // Save transactions OUT
    Logger.log('swap', logKey, 'Updating swap transactions in database.');
    const transactionOut: TransactionData = {
      tx: executeSwapResult.swapTransactionHash || '0x',
      walletFrom: proxyAddress,
      walletTo: networkConfig.contracts.routerAddress!,
      amount: fromTokensSentInUnits,
      fee: chatterpayFee,
      token: inputCurrency,
      type: 'swap',
      status: 'completed',
      chain_id: request.server.networkConfig.chainId
    };
    await mongoTransactionService.saveTransaction(transactionOut);

    // Save transactions IN
    const transactionIn: TransactionData = {
      tx: executeSwapResult.swapTransactionHash || '0x',
      walletFrom: networkConfig.contracts.routerAddress!,
      walletTo: proxyAddress,
      amount: toTokensReceivedInUnits,
      fee: 0, // no fee in token out
      token: outputCurrency,
      type: 'swap',
      status: 'completed',
      chain_id: request.server.networkConfig.chainId
    };
    await mongoTransactionService.saveTransaction(transactionIn);

    await mongoUserService.updateUserOperationCounter(channel_user_id, 'swap');

    /* ***************************************************** */
    /* 11. swap: send notification to user                   */
    /* ***************************************************** */

    await closeOperation(channel_user_id, ConcurrentOperationsEnum.Swap);

    if (lastBotMsgDelaySeconds > 0) {
      Logger.log('swap', logKey, `Delaying bot notification ${lastBotMsgDelaySeconds} seconds.`);
      await delaySeconds(lastBotMsgDelaySeconds);
    }
    await sendSwapNotification(
      channel_user_id,
      tokensData.tokenInputSymbol,
      fromTokensSentInUnits.toString(),
      toTokensReceivedInUnits.toString(),
      tokensData.tokenOutputSymbol,
      executeSwapResult.swapTransactionHash
    );

    Logger.info(
      'swap',
      logKey,
      `Swap completed successfully approveTransactionHash: ${executeSwapResult.approveTransactionHash}, swapTransactionHash: ${executeSwapResult.swapTransactionHash}.`
    );
  } catch (error) {
    Logger.error('swap', logKey, error);
  }
};<|MERGE_RESOLUTION|>--- conflicted
+++ resolved
@@ -24,22 +24,14 @@
   COMMON_REPLY_OPERATION_IN_PROGRESS
 } from '../config/constants';
 import {
-<<<<<<< HEAD
-  TokenAddresses,
-=======
   swapTokensData,
->>>>>>> 8fbe9b59
   TransactionData,
   ExecuteSwapResult,
   ConcurrentOperationsEnum,
   CheckBalanceConditionsResult
 } from '../types/commonType';
 import {
-<<<<<<< HEAD
-  getTokensAddresses,
-=======
   getSwapTokensData,
->>>>>>> 8fbe9b59
   checkBlockchainConditions,
   userReachedOperationLimit,
   userWithinTokenOperationLimits
@@ -141,11 +133,7 @@
     /* 2. swap: check user has wallet                        */
     /* ***************************************************** */
     logKey = `[op:swap:${channel_user_id}:${inputCurrency}:${outputCurrency}:${amount}]`;
-<<<<<<< HEAD
-    const fromUser: IUser | null = await mongoUserService.getUser(channel_user_id);
-=======
     const fromUser: IUser | null = await getUser(channel_user_id);
->>>>>>> 8fbe9b59
     if (!fromUser) {
       Logger.info('swap', logKey, COMMON_REPLY_WALLET_NOT_CREATED);
       // must return 200, so the bot displays the message instead of an error!
@@ -234,10 +222,6 @@
     const provider = new ethers.providers.JsonRpcProvider(networkConfig.rpc);
     const backendSigner = new ethers.Wallet(SIGNING_KEY!, provider);
     const proxyAddress = fromUser.wallets[0].wallet_proxy;
-<<<<<<< HEAD
-    // const { proxyAddress } = await computeProxyAddressFromPhone(channel_user_id);
-=======
->>>>>>> 8fbe9b59
 
     // Get the contracts and decimals for the tokens
     const fromTokenContract = await setupERC20(tokensData.tokenInputAddress, backendSigner);
@@ -314,11 +298,7 @@
     const chatterpayFee = await getChatterpayTokenFee(
       networkConfig.contracts.chatterPayAddress,
       checkBlockchainConditionsResult.setupContractsResult!.provider,
-<<<<<<< HEAD
-      tokenAddresses.tokenAddressInput
-=======
       tokensData.tokenInputAddress
->>>>>>> 8fbe9b59
     );
 
     // Save transactions OUT
