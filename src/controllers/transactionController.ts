--- conflicted
+++ resolved
@@ -37,15 +37,6 @@
   hasUserAnyOperationInProgress
 } from '../services/userService';
 import {
-<<<<<<< HEAD
-  getTokenData,
-  checkBlockchainConditions,
-  userReachedOperationLimit,
-  userWithinTokenOperationLimits
-} from '../services/blockchainService';
-import {
-=======
->>>>>>> 8fbe9b59
   INFURA_URL,
   INFURA_API_KEY,
   GCP_CLOUD_TRACE_ENABLED,
@@ -339,11 +330,7 @@
     /* 2. makeTransaction: check user has wallet             */
     /* ***************************************************** */
     logKey = `[op:transfer:${channel_user_id || ''}:${to}:${amount}:${tokenSymbol}]`;
-<<<<<<< HEAD
-    const fromUser: IUser | null = await mongoUserService.getUser(channel_user_id);
-=======
     const fromUser: IUser | null = await getUser(channel_user_id);
->>>>>>> 8fbe9b59
     if (!fromUser) {
       rootSpan?.endSpan();
       Logger.info('makeTransaction', logKey, COMMON_REPLY_WALLET_NOT_CREATED);
@@ -626,11 +613,7 @@
         fromUser.name,
         toUser.phone_number,
         amountAfterFee.toString(),
-<<<<<<< HEAD
-        tokenSymbol,
-=======
         tokenData!.symbol,
->>>>>>> 8fbe9b59
         traceHeader
       );
     }
