--- conflicted
+++ resolved
@@ -43,10 +43,7 @@
   COMMON_REPLY_OPERATION_IN_PROGRESS
 } from '../config/constants';
 import {
-<<<<<<< HEAD
-=======
   persistNotification,
->>>>>>> f50017b3
   getNotificationTemplate,
   sendInternalErrorNotification,
   sendOutgoingTransferNotification,
@@ -331,18 +328,11 @@
     /* ***************************************************** */
     /* 2. makeTransaction: check user has wallet             */
     /* ***************************************************** */
-<<<<<<< HEAD
-    const fromUser: IUser | null = await mongoUserService.getUser(channel_user_id);
-    if (!fromUser) {
-      rootSpan?.endSpan();
-      Logger.info('makeTransaction', COMMON_REPLY_WALLET_NOT_CREATED);
-=======
     logKey = `[op:transfer:${channel_user_id || ''}:${to}:${amount}:${tokenSymbol}]`;
     const fromUser: IUser | null = await mongoUserService.getUser(channel_user_id);
     if (!fromUser) {
       rootSpan?.endSpan();
       Logger.info('makeTransaction', logKey, COMMON_REPLY_WALLET_NOT_CREATED);
->>>>>>> f50017b3
       // must return 200, so the bot displays the message instead of an error!
       return await returnSuccessResponse(reply, COMMON_REPLY_WALLET_NOT_CREATED);
     }
@@ -354,11 +344,7 @@
     if (!userWallet) {
       validationError = `Wallet not found for user ${channel_user_id} and chain ${networkConfig.chainId}`;
       rootSpan?.endSpan();
-<<<<<<< HEAD
-      Logger.info('makeTransaction', validationError);
-=======
       Logger.info('makeTransaction', logKey, validationError);
->>>>>>> f50017b3
       // must return 200, so the bot displays the message instead of an error!
       return await returnSuccessResponse(reply, validationError);
     }
@@ -411,29 +397,6 @@
     }
 
     /* ***************************************************** */
-<<<<<<< HEAD
-    /* 4. makeTransaction: check operation limit             */
-    /* ***************************************************** */
-    const userReachedOpLimit = await userReachedOperationLimit(
-      request.server.networkConfig,
-      channel_user_id,
-      'transfer'
-    );
-    if (userReachedOpLimit) {
-      const { message } = await getNotificationTemplate(
-        channel_user_id,
-        NotificationEnum.daily_limit_reached
-      );
-      Logger.info('makeTransaction', `${message}`);
-      concurrentOperationSpan?.endSpan();
-      rootSpan?.endSpan();
-      // must return 200, so the bot displays the message instead of an error!
-      return await returnSuccessResponse(reply, message);
-    }
-
-    /* ***************************************************** */
-=======
->>>>>>> f50017b3
     /* 5. makeTransaction: check amount limit                */
     /* ***************************************************** */
     const limitsResult = await userWithinTokenOperationLimits(
@@ -451,11 +414,6 @@
       const formattedMessage = message
         .replace('[LIMIT_MIN]', limitsResult.min!.toString())
         .replace('[LIMIT_MAX]', limitsResult.max!.toString());
-<<<<<<< HEAD
-      Logger.info('makeTransaction', `${formattedMessage}`);
-      concurrentOperationSpan?.endSpan();
-      rootSpan?.endSpan();
-=======
       Logger.info('makeTransaction', logKey, `${formattedMessage}`);
       concurrentOperationSpan?.endSpan();
       rootSpan?.endSpan();
@@ -466,7 +424,6 @@
         NotificationEnum.amount_outside_limits
       );
 
->>>>>>> f50017b3
       // must return 200, so the bot displays the message instead of an error!
       return await returnSuccessResponse(reply, formattedMessage);
     }
@@ -496,11 +453,7 @@
 
     if (!checkBalanceResult.enoughBalance) {
       validationError = `Insufficient balance, phone: ${fromUser.phone_number}, wallet: ${userWallet.wallet_proxy}. Required: ${checkBalanceResult.amountToCheck}, Available: ${checkBalanceResult.walletBalance}.`;
-<<<<<<< HEAD
-      Logger.info('makeTransaction', validationError);
-=======
       Logger.info('makeTransaction', logKey, validationError);
->>>>>>> f50017b3
       await closeOperation(fromUser.phone_number, ConcurrentOperationsEnum.Transfer);
       await sendUserInsufficientBalanceNotification(
         userWallet.wallet_proxy,
@@ -571,12 +524,8 @@
       userWallet.wallet_proxy,
       toAddress,
       tokenData!.address,
-<<<<<<< HEAD
-      amount
-=======
       amount,
       logKey
->>>>>>> f50017b3
     );
 
     if (!executeTransactionResult.success) {
@@ -607,11 +556,7 @@
       tokenData!.address
     );
 
-<<<<<<< HEAD
-    Logger.log('makeTransaction', 'Updating transaction in database.');
-=======
     Logger.log('makeTransaction', logKey, 'Updating transaction in database.');
->>>>>>> f50017b3
     const transactionOut: TransactionData = {
       tx: executeTransactionResult.transactionHash,
       walletFrom: userWallet.wallet_proxy,
