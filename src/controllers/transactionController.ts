import { Web3 } from 'web3';
import { get } from '@google-cloud/trace-agent';
import { FastifyReply, FastifyRequest, FastifyInstance } from 'fastify';
import { Span, Tracer } from '@google-cloud/trace-agent/build/src/plugin-types';

import { IToken } from '../models/tokenModel';
import { Logger } from '../helpers/loggerHelper';
import { delaySeconds } from '../helpers/timeHelper';
import { IUser, IUserWallet } from '../models/userModel';
import { NotificationEnum } from '../models/templateModel';
import { getChatterpayTokenFee } from '../services/commonService';
import { mongoUserService } from '../services/mongo/mongoUserService';
import Transaction, { ITransaction } from '../models/transactionModel';
import { sendTransferUserOperation } from '../services/transferService';
import { mongoTransactionService } from '../services/mongo/mongoTransactionService';
import { getTokenPrices, verifyWalletBalanceInRpc } from '../services/balanceService';
<<<<<<< HEAD
import { returnErrorResponse, returnSuccessResponse } from '../helpers/requestHelper';
import { isValidPhoneNumber, isValidEthereumWallet } from '../helpers/validationHelper';
import { chatterpointsService, RegisterOperationResult } from '../services/chatterpointsService';
=======
import { isValidPhoneNumber, isValidEthereumWallet } from '../helpers/validationHelper';
import { chatterpointsService, RegisterOperationResult } from '../services/chatterpointsService';
import {
  returnErrorResponse,
  returnSuccessResponse,
  returnErrorResponseAsSuccess
} from '../helpers/requestHelper';
>>>>>>> 9e78a36d
import {
  TransactionData,
  ExecueTransactionResult,
  ConcurrentOperationsEnum,
  CheckBalanceConditionsResult
} from '../types/commonType';
import {
  getTokenData,
  checkBlockchainConditions,
  userReachedOperationLimit,
  userWithinTokenOperationLimits
} from '../services/blockchainService';
import {
  getUser,
  openOperation,
  closeOperation,
  getOrCreateUser,
  getUserWalletByChainId,
  hasUserAnyOperationInProgress
} from '../services/userService';
import {
  INFURA_URL,
  INFURA_API_KEY,
  GCP_CLOUD_TRACE_ENABLED,
  COMMON_REPLY_WALLET_NOT_CREATED,
  COMMON_REPLY_OPERATION_IN_PROGRESS
} from '../config/constants';
import {
  persistNotification,
  getNotificationTemplate,
  sendInternalErrorNotification,
  sendOutgoingTransferNotification,
  sendReceivedTransferNotification,
  sendUserInsufficientBalanceNotification,
  sendNoValidBlockchainConditionsNotification
} from '../services/notificationService';

type PaginationQuery = { page?: string; limit?: string };
type MakeTransactionInputs = {
  channel_user_id: string;
  to: string;
  token: string;
  amount: string;
  chain_id?: string;
  user_notes?: string;
};

/**
 * Validates the inputs for making a transaction.
 */
const validateInputs = async (
  inputs: MakeTransactionInputs,
  currentChainId: number,
  tokenData: IToken | undefined
): Promise<string> => {
  const { channel_user_id, to, token, amount, chain_id } = inputs;

  if (!channel_user_id || !to || !token || !amount) {
    return 'One or more fields are empty';
  }
  if (Number.isNaN(parseFloat(amount))) {
    return 'The entered amount is invalid';
  }
  if (channel_user_id.trim() === to.trim()) {
    return 'You cannot send money to yourself';
  }
  if (!isValidEthereumWallet(channel_user_id) && !isValidPhoneNumber(channel_user_id)) {
    return `'${channel_user_id}' is invalid. 'channel_user_id' parameter must be a Wallet or phone number (without spaces or symbols)`;
  }
  if (!isValidEthereumWallet(to) && !isValidPhoneNumber(to)) {
    return `'${to}' is invalid. 'to' parameter must be a Wallet or phone number (without spaces or symbols)`;
  }
  if (token.length > 5) {
    return 'The token symbol is invalid';
  }

  const targetChainId = chain_id ? parseInt(chain_id, 10) : currentChainId;

  if (targetChainId !== currentChainId) {
    return 'The selected blockchain is currently unavailable';
  }

  if (!tokenData) {
    return 'The token is not available on the selected network';
  }

  return '';
};

/**
 * Checks the status of a transaction.
 */
export const checkTransactionStatus = async (
  request: FastifyRequest<{ Params: { trx_hash: string } }>,
  reply: FastifyReply
) => {
  const { trx_hash } = request.params;

  try {
    const web3 = new Web3(`${INFURA_URL}/${INFURA_API_KEY}`);

    const transaction = await Transaction.findOne({ trx_hash });
    if (!transaction) {
      return await returnErrorResponse(
        'checkTransactionStatus',
        '',
        reply,
        404,
        'Transaction not found'
      );
    }

    const receipt = await web3.eth.getTransactionReceipt(trx_hash);
    if (!receipt) {
      return await returnSuccessResponse(reply, 'pending');
    }

    transaction.status = receipt.status ? 'completed' : 'failed';
    await transaction.save();

    return await returnSuccessResponse(reply, transaction.status);
  } catch (error) {
    return returnErrorResponse('checkTransactionStatus', '', reply, 400, 'Bad Request');
  }
};

/**
 * Creates a new transaction.
 */
export const createTransaction = async (
  request: FastifyRequest<{ Body: ITransaction }>,
  reply: FastifyReply
) => {
  try {
    if (!request.body) {
      return await returnErrorResponse(
        'createTransaction',
        '',
        reply,
        400,
        'You have to send a body with this request'
      );
    }
    const newTransaction = new Transaction(request.body);
    await newTransaction.save();
    return await returnSuccessResponse(
      reply,
      'Transaction created successfully',
      newTransaction.toJSON()
    );
  } catch (error) {
    return returnErrorResponse(
      'createTransaction',
      '',
      reply,
      400,
      'Error creating transaction',
      (error as Error).message
    );
  }
};

/**
 * Retrieves all transactions with pagination.
 */
export const getAllTransactions = async (
  request: FastifyRequest<{ Querystring: PaginationQuery }>,
  reply: FastifyReply
) => {
  try {
    const page = parseInt(request.query.page ?? '1', 10);
    const limit = parseInt(request.query.limit ?? '50', 10);
    const skip = (page - 1) * limit;

    const [transactions, total] = await Promise.all([
      Transaction.find().skip(skip).limit(limit).lean(),
      Transaction.countDocuments()
    ]);

    return await returnSuccessResponse(reply, 'Transactions fetched successfully', {
      transactions,
      currentPage: page,
      totalPages: Math.ceil(total / limit),
      totalItems: total
    });
  } catch (error) {
    return returnErrorResponse(
      'getAllTransactions',
      '',
      reply,
      400,
      'Error fetching transactions',
      (error as Error).message
    );
  }
};

/**
 * Retrieves a transaction by ID.
 */
export const getTransactionById = async (
  request: FastifyRequest<{ Params: { id: string } }>,
  reply: FastifyReply
) => {
  const { id } = request.params;

  try {
    const transaction = await Transaction.findById(id);
    if (!transaction) {
      return await returnErrorResponse(
        'getTransactionById',
        '',
        reply,
        404,
        'Transaction not found'
      );
    }
    return await returnSuccessResponse(
      reply,
      'Transaction fetched successfully',
      transaction.toJSON()
    );
  } catch (error) {
    return returnErrorResponse(
      'getTransactionById',
      '',
      reply,
      400,
      'Error fetching transaction',
      (error as Error).message
    );
  }
};

/**
 * Updates a transaction by ID.
 */
export const updateTransaction = async (
  request: FastifyRequest<{
    Params: { id: string };
    Body: Partial<ITransaction>;
  }>,
  reply: FastifyReply
) => {
  const { id } = request.params;

  try {
    if (!request.body) {
      return await returnErrorResponse(
        'updateTransaction',
        '',
        reply,
        400,
        'You have to send a body with this request'
      );
    }

    const updatedTransaction = await Transaction.findByIdAndUpdate(id, request.body, {
      new: true
    });
    if (!updatedTransaction) {
      return await returnErrorResponse(
        'updateTransaction',
        '',
        reply,
        404,
        'Transaction not found'
      );
    }
    return await returnSuccessResponse(
      reply,
      'Transaction updated successfully',
      updatedTransaction.toJSON()
    );
  } catch (error) {
    return returnErrorResponse(
      'updateTransaction',
      '',
      reply,
      400,
      'Error updating transaction',
      (error as Error).message
    );
  }
};

/**
 * Deletes a transaction by ID.
 */
export const deleteTransaction = async (
  request: FastifyRequest<{ Params: { id: string } }>,
  reply: FastifyReply
) => {
  const { id } = request.params;

  try {
    const deletedTransaction = await Transaction.findByIdAndDelete(id);
    if (!deletedTransaction) {
      return await returnErrorResponse(
        'deleteTransaction',
        '',
        reply,
        404,
        'Transaction not found'
      );
    }
    return await returnSuccessResponse(reply, 'Transaction deleted successfully');
  } catch (error) {
    return returnErrorResponse(
      'deleteTransaction',
      '',
      reply,
      400,
      'Error deleting transaction',
      (error as Error).message
    );
  }
};

/**
 * Sanitize user notes for WhatsApp text channels.
 * - Allows: letters (all langs), marks, numbers, punctuation, symbols (incl. emojis), spaces/newlines.
 * - Removes: controls, surrogates, most invisibles (keeps ZWJ U+200D and VS16 U+FE0F for emoji ligatures).
 * - Optional: preserve WhatsApp formatting (* _ ~), strip backticks to avoid code formatting.
 * - Normalizes (NFKC), collapses whitespace, caps length.
 */
export function sanitizeUserNotesWhatsApp(
  input: string,
  options: { maxLen?: number; preserveWaFormatting?: boolean } = {}
): string {
  const { maxLen = 500, preserveWaFormatting = true } = options;
  if (!input) return '';

  // 1) Normalize
  let s = input.normalize('NFKC');

  // 2) Remove control (Cc) and surrogate (Cs) chars
  s = s.replace(/[\p{Cc}\p{Cs}]/gu, '');

  // 3) Remove most format (Cf) except ZWJ (200D) and VS16 (FE0F)
  s = Array.from(s)
    .filter((ch) => {
      const cp = ch.codePointAt(0)!;
      if (/\p{Cf}/u.test(ch)) return cp === 0x200d || cp === 0xfe0f;
      return true;
    })
    .join('');

  // 4) Keep only L/M/N/P/Z/S categories (covers letters, digits, punctuation, symbols/emojis, spaces)
  s = s.replace(/[^\p{L}\p{M}\p{N}\p{P}\p{Z}\p{S}]/gu, '');

  // 5) WhatsApp formatting policy
  if (preserveWaFormatting) {
    // Strip backticks to avoid code formatting (inline or triple)
    s = s.replace(/`+/g, '');
    // Keep *, _, ~ as-is for WA formatting
  } else {
    // Remove all formatting markers
    s = s.replace(/[*_~`]+/g, '');
  }

  // 6) Normalize line breaks & collapse whitespace
  s = s.replace(/\r\n?/g, '\n'); // CRLF/CR -> LF
  s = s.replace(/[ \t\f\v]+/g, ' '); // collapse spaces/tabs
  s = s.replace(/\n{3,}/g, '\n\n'); // max two consecutive newlines
  s = s.trim();

  // 7) Length guard
  if (s.length > maxLen) s = s.slice(0, maxLen);

  return s;
}

/**
 * Handles the make transaction request.
 *
 * @param request
 * @param reply
 * @returns
 */
export const makeTransaction = async (
  request: FastifyRequest<{
    Body: MakeTransactionInputs;
    Querystring?: { lastBotMsgDelaySeconds?: number };
  }>,
  reply: FastifyReply
  // eslint-disable-next-line consistent-return
) => {
  const isTracingEnabled = GCP_CLOUD_TRACE_ENABLED;
  const tracer: Tracer | undefined = isTracingEnabled ? get() : undefined;
  const rootSpan: Span | undefined = isTracingEnabled
    ? tracer?.createChildSpan({ name: 'makeTransaction' })
    : undefined;

  let logKey = `[op:transfer:${''}:${''}:${''}:${''}]`;

  try {
    const traceHeader = isTracingEnabled
      ? (request.headers['x-cloud-trace-context'] as string | undefined)
      : undefined;

    /* ***************************************************** */
    /* 1. makeTransaction: input params                      */
    /* ***************************************************** */
    if (!request.body) {
      rootSpan?.endSpan();
      return await returnErrorResponse(
        'makeTransaction',
        logKey,
        reply,
        400,
        'You have to send a body with this request'
      );
    }

    const { channel_user_id, to, token: tokenSymbol, amount, user_notes } = request.body;
    const lastBotMsgDelaySeconds = request.query?.lastBotMsgDelaySeconds || 0;
    const { networkConfig, tokens: tokensConfig } = request.server as FastifyInstance;
    const santizedUserNotes = sanitizeUserNotesWhatsApp(user_notes || '', {
      maxLen: 500,
      preserveWaFormatting: true
    });

    const tokenData: IToken | undefined = getTokenData(
      networkConfig,
      tokensConfig,
      tokenSymbol || '' // could be missing in body
    );

    let validationError: string = await validateInputs(
      request.body,
      networkConfig.chainId,
      tokenData
    );

    if (validationError) {
      rootSpan?.endSpan();
<<<<<<< HEAD
      return await returnErrorResponse(
        'makeTransaction',
        logKey,
        reply,
        400,
        'Error making transaction',
=======
      return await returnErrorResponseAsSuccess(
        'makeTransaction',
        logKey,
        reply,
        'Error making transaction',
        false,
        channel_user_id,
>>>>>>> 9e78a36d
        validationError
      );
    }

    /* ***************************************************** */
    /* 2. makeTransaction: check user has wallet             */
    /* ***************************************************** */
    logKey = `[op:transfer:${channel_user_id || ''}:${to}:${amount}:${tokenSymbol}]`;
    const fromUser: IUser | null = await getUser(channel_user_id);
    if (!fromUser) {
      rootSpan?.endSpan();
      Logger.info('makeTransaction', logKey, COMMON_REPLY_WALLET_NOT_CREATED);
      // must return 200, so the bot displays the message instead of an error!
      return await returnSuccessResponse(reply, COMMON_REPLY_WALLET_NOT_CREATED);
    }

    const userWallet: IUserWallet | null = getUserWalletByChainId(
      fromUser?.wallets,
      networkConfig.chainId
    );
    if (!userWallet) {
      validationError = `Wallet not found for user ${channel_user_id} and chain ${networkConfig.chainId}`;
      rootSpan?.endSpan();
      Logger.info('makeTransaction', logKey, validationError);
      // must return 200, so the bot displays the message instead of an error!
      return await returnSuccessResponse(reply, validationError);
    }

    /* ***************************************************** */
    /* 3. makeTransaction: check concurrent operation        */
    /* ***************************************************** */
    const concurrentOperationSpan = isTracingEnabled
      ? tracer?.createChildSpan({ name: 'checkConcurrentOperation' })
      : undefined;

    const userOperations = hasUserAnyOperationInProgress(fromUser);
    if (userOperations) {
      const { message } = await getNotificationTemplate(
        channel_user_id,
        NotificationEnum.concurrent_operation
      );
      await persistNotification(channel_user_id, message, NotificationEnum.concurrent_operation);

      validationError = `Concurrent transfer operation for wallet ${userWallet.wallet_proxy}, phone: ${fromUser.phone_number}.`;
      Logger.log('makeTransaction', logKey, validationError);
      concurrentOperationSpan?.endSpan();
      rootSpan?.endSpan();

      // must return 200, so the bot displays the message instead of an error!
      return await returnSuccessResponse(reply, message);
    }

    /* ***************************************************** */
    /* 4. makeTransaction: check operation limit             */
    /* ***************************************************** */
    const userReachedOpLimit = await userReachedOperationLimit(
      request.server.networkConfig,
      channel_user_id,
      'transfer'
    );
    if (userReachedOpLimit) {
      const { message } = await getNotificationTemplate(
        channel_user_id,
        NotificationEnum.daily_limit_reached
      );

      await persistNotification(channel_user_id, message, NotificationEnum.daily_limit_reached);

      Logger.info('makeTransaction', logKey, `${message}`);
      concurrentOperationSpan?.endSpan();
      rootSpan?.endSpan();
      // must return 200, so the bot displays the message instead of an error!
      return await returnSuccessResponse(reply, message);
    }

    /* ***************************************************** */
    /* 5. makeTransaction: check amount limit                */
    /* ***************************************************** */
    const limitsResult = await userWithinTokenOperationLimits(
      channel_user_id,
      'transfer',
      tokenSymbol,
      networkConfig.chainId,
      parseFloat(amount)
    );
    if (!limitsResult.isWithinLimits) {
      const { message } = await getNotificationTemplate(
        channel_user_id,
        NotificationEnum.amount_outside_limits
      );
      const formattedMessage = message
        .replace('[LIMIT_MIN]', limitsResult.min!.toString())
        .replace('[LIMIT_MAX]', limitsResult.max!.toString());
      Logger.info('makeTransaction', logKey, `${formattedMessage}`);
      concurrentOperationSpan?.endSpan();
      rootSpan?.endSpan();

      await persistNotification(
        channel_user_id,
        formattedMessage,
        NotificationEnum.amount_outside_limits
      );

      // must return 200, so the bot displays the message instead of an error!
      return await returnSuccessResponse(reply, formattedMessage);
    }

    /* ***************************************************** */
    /* 6. makeTransaction: send initial response             */
    /* ***************************************************** */
    await openOperation(fromUser.phone_number, ConcurrentOperationsEnum.Transfer);
    concurrentOperationSpan?.endSpan();
    // optimistic response
    Logger.log('makeTransaction', logKey, 'sending notification: operation in progress');
    await returnSuccessResponse(reply, COMMON_REPLY_OPERATION_IN_PROGRESS);

    /* ***************************************************** */
    /* 7. makeTransaction: check user balance                */
    /* ***************************************************** */
    const balanceCheckSpan = isTracingEnabled
      ? tracer?.createChildSpan({ name: 'checkUserBalance' })
      : undefined;

    const checkBalanceResult = await verifyWalletBalanceInRpc(
      networkConfig.rpc,
      tokenData!.address,
      userWallet.wallet_proxy,
      amount
    );

    if (!checkBalanceResult.enoughBalance) {
      validationError = `Insufficient balance, phone: ${fromUser.phone_number}, wallet: ${userWallet.wallet_proxy}. Required: ${checkBalanceResult.amountToCheck}, Available: ${checkBalanceResult.walletBalance}.`;
      Logger.info('makeTransaction', logKey, validationError);
      await closeOperation(fromUser.phone_number, ConcurrentOperationsEnum.Transfer);
      await sendUserInsufficientBalanceNotification(
        userWallet.wallet_proxy,
        channel_user_id,
        traceHeader
      );
      balanceCheckSpan?.endSpan();
      rootSpan?.endSpan();
      return undefined;
    }
    balanceCheckSpan?.endSpan();

    /* ***************************************************** */
    /* 8. makeTransaction: check blockchain conditions       */
    /* ***************************************************** */
    const blockchainCheckSpan = isTracingEnabled
      ? tracer?.createChildSpan({ name: 'checkBlockchainConditions' })
      : undefined;

    const checkBlockchainConditionsResult: CheckBalanceConditionsResult =
      await checkBlockchainConditions(networkConfig, fromUser);

    if (!checkBlockchainConditionsResult.success) {
      await sendNoValidBlockchainConditionsNotification(
        userWallet.wallet_proxy,
        channel_user_id,
        traceHeader
      );
      await closeOperation(fromUser.phone_number, ConcurrentOperationsEnum.Transfer);
      blockchainCheckSpan?.endSpan();
      rootSpan?.endSpan();
      return undefined;
    }

    blockchainCheckSpan?.endSpan();

    /* ***************************************************** */
    /* 9. makeTransaction: get or create user 'to'           */
    /* ***************************************************** */
    const userCreationSpan = isTracingEnabled
      ? tracer?.createChildSpan({ name: 'getOrCreateUser' })
      : undefined;

    let toUser: IUser | null;
    let toAddress: string;

    if (to.startsWith('0x')) {
      toAddress = to;
      toUser = null;
    } else {
      const chatterpayProxyAddress: string = networkConfig.contracts.chatterPayAddress;
      const { factoryAddress } = networkConfig.contracts;
      toUser = await getOrCreateUser(to, chatterpayProxyAddress, factoryAddress);
      toAddress = toUser.wallets[0].wallet_proxy;
    }
    userCreationSpan?.endSpan();

    /* ***************************************************** */
    /* 10. makeTransaction: executeTransaction                */
    /* ***************************************************** */
    const transactionExecutionSpan = isTracingEnabled
      ? tracer?.createChildSpan({ name: 'executeTransaction' })
      : undefined;

    const executeTransactionResult: ExecueTransactionResult = await sendTransferUserOperation(
      networkConfig,
      checkBlockchainConditionsResult.setupContractsResult!,
      checkBlockchainConditionsResult.entryPointContract!,
      userWallet.wallet_proxy,
      toAddress,
      tokenData!.address,
      amount,
      logKey
    );

    if (!executeTransactionResult.success) {
      await sendInternalErrorNotification(channel_user_id, lastBotMsgDelaySeconds, traceHeader);
      await closeOperation(fromUser.phone_number, ConcurrentOperationsEnum.Transfer);
      transactionExecutionSpan?.endSpan();
      rootSpan?.endSpan();
      return undefined;
    }

    transactionExecutionSpan?.endSpan();

    /* ***************************************************** */
    /* 11. makeTransaction: update transaction in bdd        */
    /* ***************************************************** */
    const saveTransactionSpan = isTracingEnabled
      ? tracer?.createChildSpan({ name: 'saveTransactionPending' })
      : undefined;

    const chatterpayFee = await getChatterpayTokenFee(
      userWallet.wallet_proxy,
      checkBlockchainConditionsResult.setupContractsResult!.provider,
      tokenData!.address
    );

    Logger.log('makeTransaction', logKey, 'Updating transaction in database.');
    const transactionOut: TransactionData = {
      tx: executeTransactionResult.transactionHash,
      walletFrom: userWallet.wallet_proxy,
      walletTo: toAddress,
      amount: parseFloat(amount),
      fee: chatterpayFee,
      token: tokenSymbol,
      type: 'transfer',
      status: 'completed',
      chain_id: request.server.networkConfig.chainId,
      user_notes: santizedUserNotes
    };
    await mongoTransactionService.saveTransaction(transactionOut);

    /* ***************************************************** */
    /* 12. makeTransaction: save chatterpoints               */
    /* ***************************************************** */
    const prices = await getTokenPrices([tokenSymbol]);
    const price = prices.get(tokenSymbol.toUpperCase()) ?? 1;
    const amountInUsd = parseFloat(amount) * price;

    const chatterpointsOpResult: RegisterOperationResult | null =
      await chatterpointsService.registerOperation({
        userId: fromUser.phone_number,
        userLevel: fromUser.level,
        type: ConcurrentOperationsEnum.Transfer,
        amount: amountInUsd,
        operationId: executeTransactionResult.transactionHash
      });

    saveTransactionSpan?.endSpan();
    await mongoUserService.updateUserOperationCounter(channel_user_id, 'transfer');

    /* ***************************************************** */
    /* 13. makeTransaction: send user notification           */
    /* ***************************************************** */
    const notificationSpan = isTracingEnabled
      ? tracer?.createChildSpan({ name: 'sendUserNotifications' })
      : undefined;

    await closeOperation(fromUser.phone_number, ConcurrentOperationsEnum.Transfer);

    if (lastBotMsgDelaySeconds > 0) {
      Logger.log(
        'makeTransaction',
        logKey,
        `Delaying bot notification ${lastBotMsgDelaySeconds} seconds.`
      );
      await delaySeconds(lastBotMsgDelaySeconds);
    }

    const displayDecimals = tokenData!.display_decimals;
    // Normalizar valores a number antes de formatear
    const parsedAmount = Number(amount);
    const parsedAmountAfterFee = parsedAmount - chatterpayFee;

    const formattedAmount = parsedAmount.toFixed(displayDecimals);
    const formattedAmountAfterFee = parsedAmountAfterFee.toFixed(displayDecimals);

    await sendOutgoingTransferNotification(
      fromUser.phone_number,
      toUser?.phone_number ?? toAddress,
      toUser?.name ?? '',
      formattedAmount,
      tokenData!.symbol,
      santizedUserNotes,
      executeTransactionResult.transactionHash,
      chatterpointsOpResult,
      traceHeader
    );

    // In case the to user is a ChatterPay, send the received notification
    if (toUser) {
      await sendReceivedTransferNotification(
        fromUser.phone_number,
        fromUser.name,
        toUser.phone_number,
        formattedAmountAfterFee,
        tokenData!.symbol,
        santizedUserNotes,
        traceHeader
      );
    }

    notificationSpan?.endSpan();
    rootSpan?.endSpan();
    Logger.info('makeTransaction', logKey, `Maketransaction completed successfully.`);
  } catch (error) {
    rootSpan?.addLabel('error', (error as Error).message);
    rootSpan?.endSpan();
    Logger.error('makeTransaction', logKey, error);
  }
};<|MERGE_RESOLUTION|>--- conflicted
+++ resolved
@@ -14,11 +14,6 @@
 import { sendTransferUserOperation } from '../services/transferService';
 import { mongoTransactionService } from '../services/mongo/mongoTransactionService';
 import { getTokenPrices, verifyWalletBalanceInRpc } from '../services/balanceService';
-<<<<<<< HEAD
-import { returnErrorResponse, returnSuccessResponse } from '../helpers/requestHelper';
-import { isValidPhoneNumber, isValidEthereumWallet } from '../helpers/validationHelper';
-import { chatterpointsService, RegisterOperationResult } from '../services/chatterpointsService';
-=======
 import { isValidPhoneNumber, isValidEthereumWallet } from '../helpers/validationHelper';
 import { chatterpointsService, RegisterOperationResult } from '../services/chatterpointsService';
 import {
@@ -26,7 +21,6 @@
   returnSuccessResponse,
   returnErrorResponseAsSuccess
 } from '../helpers/requestHelper';
->>>>>>> 9e78a36d
 import {
   TransactionData,
   ExecueTransactionResult,
@@ -464,14 +458,6 @@
 
     if (validationError) {
       rootSpan?.endSpan();
-<<<<<<< HEAD
-      return await returnErrorResponse(
-        'makeTransaction',
-        logKey,
-        reply,
-        400,
-        'Error making transaction',
-=======
       return await returnErrorResponseAsSuccess(
         'makeTransaction',
         logKey,
@@ -479,7 +465,6 @@
         'Error making transaction',
         false,
         channel_user_id,
->>>>>>> 9e78a36d
         validationError
       );
     }
