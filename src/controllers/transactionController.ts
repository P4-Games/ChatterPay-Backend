--- conflicted
+++ resolved
@@ -43,8 +43,6 @@
   hasUserAnyOperationInProgress
 } from '../services/userService';
 import {
-<<<<<<< HEAD
-=======
   getTokenData,
   checkBlockchainConditions,
   userReachedOperationLimit,
@@ -58,7 +56,6 @@
   COMMON_REPLY_OPERATION_IN_PROGRESS
 } from '../config/constants';
 import {
->>>>>>> 5f38221b
   getNotificationTemplate,
   sendInternalErrorNotification,
   sendOutgoingTransferNotification,
@@ -597,12 +594,6 @@
       traceHeader
     );
 
-<<<<<<< HEAD
-    // In case the external wallet is a ChatterPay, update the user's object
-    toUser = await getUserByWalletAndChainid(to, networkConfig.chainId);
-
-=======
->>>>>>> 5f38221b
     // In case the to user is a ChatterPay, send the received notification
     if (toUser) {
       await sendReceivedTransferNotification(
