import { FastifyReply, FastifyRequest } from 'fastify';

import { IToken } from '../models/tokenModel';
import { Logger } from '../helpers/loggerHelper';
import { IBlockchain } from '../models/blockchainModel';
import { IUser, IUserWallet } from '../models/userModel';
<<<<<<< HEAD
import { Currency, BalanceInfo } from '../types/commonType';
import { getFiatQuotes } from '../services/criptoya/criptoYaService';
import { COMMON_REPLY_WALLET_NOT_CREATED } from '../config/constants';
=======
import { COMMON_REPLY_WALLET_NOT_CREATED } from '../config/constants';
import { getAddressBalanceWithNfts } from '../services/balanceService';
>>>>>>> b2511cc8
import { getUser, getUserWalletByChainId } from '../services/userService';
import { fetchExternalDeposits } from '../services/externalDepositsService';
import { returnErrorResponse, returnSuccessResponse } from '../helpers/requestHelper';
import { isValidPhoneNumber, isValidEthereumWallet } from '../helpers/validationHelper';
<<<<<<< HEAD
import {
  returnErrorResponse,
  returnSuccessResponse,
  returnErrorResponse500
} from '../helpers/requestHelper';
import {
  getTokenBalances,
  calculateBalances,
  mergeSameTokenBalances,
  calculateBalancesTotals
} from '../services/balanceService';

type CheckExternalDepositsQuery = {
  sendNotification?: string;
};

/**
 * Handles the request to check external deposits.
 *
 * Reads the `sendNotification` flag from the query parameters and fetches
 * external deposits filtered by router and pool addresses.
 *
 * @param request - Fastify request with optional `sendNotification` query param
 * @param reply - Fastify reply object
 * @returns A response with the deposit status
 */
export const checkExternalDeposits = async (
  request: FastifyRequest<{ Querystring: CheckExternalDepositsQuery }>,
  reply: FastifyReply
) => {
  const fastify = request.server;
  const { routerAddress, poolAddress } = fastify.networkConfig.contracts;

  // Read sendNotification from query params and convert to boolean
  const sendNotification = request.query?.sendNotification === 'true';

  const depositsStatus = await fetchExternalDeposits(
    routerAddress!,
    poolAddress!,
    fastify.networkConfig.chainId,
    sendNotification
  );
  return returnSuccessResponse(reply, depositsStatus);
};

/**
 * Fetches and calculates balance information for a given address
 * @param proxyAddress - Address to get balance for
 * @param eoaAddress - Externally Owned Account address
=======

type CheckExternalDepositsQuery = {
  sendNotification?: string;
};

/**
 * Handles the request to check external deposits.
 *
 * Reads the `sendNotification` flag from the query parameters and fetches
 * external deposits filtered by router and pool addresses.
 *
 * @param request - Fastify request with optional `sendNotification` query param
>>>>>>> b2511cc8
 * @param reply - Fastify reply object
 * @returns A response with the deposit status
 */
<<<<<<< HEAD
async function getAddressBalanceWithNfts(
  phoneNumber: string | null,
  proxyAddress: string,
  eoaAddress: string,
  reply: FastifyReply,
  fastify: FastifyInstance
): Promise<FastifyReply> {
  const { networkConfig } = fastify;

  const eoaProvided =
    !!eoaAddress &&
    eoaAddress.trim().length > 0 &&
    eoaAddress.toLowerCase() !== proxyAddress.toLowerCase();

  Logger.log(
    'getAddressBalanceWithNfts',
    `Fetching balances for proxy ${proxyAddress}${eoaProvided ? ` + eoa ${eoaAddress}` : ''} on network ${networkConfig.name}`
  );

  try {
    const [fiatQuotes, proxyTokenBalances, eoaTokenBalances, NFTs] = await Promise.all([
      getFiatQuotes(),
      getTokenBalances(proxyAddress, fastify.tokens, networkConfig),
      eoaProvided
        ? getTokenBalances(eoaAddress, fastify.tokens, networkConfig)
        : Promise.resolve([]),
      phoneNumber ? getPhoneNFTs(phoneNumber) : Promise.resolve({ nfts: [] })
    ]);

    //  Combine raw token balances
    const combinedTokenBalances = eoaProvided
      ? [...proxyTokenBalances, ...eoaTokenBalances]
      : proxyTokenBalances;

    //  Merge duplicates BEFORE calculating balances
    const mergedTokenBalances = mergeSameTokenBalances(combinedTokenBalances);

    //  Now calculate balances with fiat conversions
    const balances: BalanceInfo[] = calculateBalances(
      mergedTokenBalances,
      fiatQuotes,
      networkConfig.name
    );

    // Totals
    const totals: Record<Currency, number> = calculateBalancesTotals(balances);

    const response = {
      balances,
      totals,
      certificates: NFTs.nfts,
      wallets: eoaProvided ? [proxyAddress, eoaAddress] : [proxyAddress]
    };

    return await returnSuccessResponse(reply, 'Wallet balance fetched successfully', response);
  } catch (error) {
    return returnErrorResponse500('getAddressBalanceWithNfts', '', reply);
  }
}
=======
export const checkExternalDeposits = async (
  request: FastifyRequest<{ Querystring: CheckExternalDepositsQuery }>,
  reply: FastifyReply
) => {
  const fastify = request.server;
  const { routerAddress, poolAddress } = fastify.networkConfig.contracts;

  // Read sendNotification from query params and convert to boolean
  const sendNotification = request.query?.sendNotification === 'true';

  const depositsStatus = await fetchExternalDeposits(
    routerAddress!,
    poolAddress!,
    fastify.networkConfig.chainId,
    sendNotification
  );
  return returnSuccessResponse(reply, depositsStatus);
};
>>>>>>> b2511cc8

/**
 * Route handler for getting wallet balance
 * @param request
 * @param reply
 * @returns
 */
export const walletBalance = async (
  request: FastifyRequest<{ Params: { wallet: string } }>,
  reply: FastifyReply
): Promise<FastifyReply> => {
  const { wallet } = request.params;

  if (!wallet) {
    return returnErrorResponse('walletBalance', '', reply, 400, 'Wallet address is required');
  }

  if (!isValidEthereumWallet(wallet)) {
    return returnErrorResponse(
      'walletBalance',
      '',
      reply,
      400,
      'Wallet must be a valid ethereum wallet address'
    );
  }

<<<<<<< HEAD
  return getAddressBalanceWithNfts('', wallet, '', reply, request.server);
=======
  try {
    const { networkConfig, tokens } = request.server as {
      networkConfig: IBlockchain;
      tokens: IToken[];
    };

    // phoneNumber and eoaAddress not provided here
    const data = await getAddressBalanceWithNfts(null, wallet, '', networkConfig, tokens);

    return await returnSuccessResponse(reply, 'Wallet balance fetched successfully', data);
  } catch (err) {
    // Extremely defensive: service already returns empty data on failure,
    // but if something truly unexpected happens, fail clearly.
    return returnErrorResponse(
      'walletBalance',
      (err as Error).message ?? '',
      reply,
      500,
      'Internal Server Error'
    );
  }
>>>>>>> b2511cc8
};

/**
 * Route handler for getting balance by phone number
 * @param request
 * @param reply
 * @returns
 */
export const balanceByPhoneNumber = async (
  request: FastifyRequest,
  reply: FastifyReply
): Promise<FastifyReply> => {
  const { channel_user_id: phone } = request.query as { channel_user_id?: string };

  if (!phone) {
    return returnErrorResponse('balanceByPhoneNumber', '', reply, 400, 'Phone number is required');
  }

  if (!isValidPhoneNumber(phone)) {
    const msgError = `'${phone}' is invalid. 'phone' parameter must be a phone number (without spaces or symbols)`;
    return returnErrorResponse('balanceByPhoneNumber', '', reply, 400, msgError);
  }

  try {
    const user: IUser | null = await getUser(phone);
    if (!user) {
      Logger.info('balanceByPhoneNumber', COMMON_REPLY_WALLET_NOT_CREATED);
      return await returnSuccessResponse(reply, COMMON_REPLY_WALLET_NOT_CREATED);
    }

    const { networkConfig, tokens } = request.server as {
      networkConfig: IBlockchain;
      tokens: IToken[];
    };

    const { chainId } = networkConfig;
    const userWallet: IUserWallet | null = getUserWalletByChainId(user.wallets, chainId);

<<<<<<< HEAD
    if (!userWallet) {
=======
    if (!userWallet || !userWallet.wallet_proxy) {
>>>>>>> b2511cc8
      return await returnErrorResponse('balanceByPhoneNumber', '', reply, 404, 'Wallet not found');
    }

    const data = await getAddressBalanceWithNfts(
      user.phone_number,
      userWallet.wallet_proxy,
<<<<<<< HEAD
      userWallet.wallet_eoa,
=======
      userWallet.wallet_eoa ?? '',
      networkConfig,
      tokens
    );

    return await returnSuccessResponse(reply, 'Wallet balance fetched successfully', data);
  } catch (err) {
    return returnErrorResponse(
      'balanceByPhoneNumber',
      (err as Error).message ?? '',
>>>>>>> b2511cc8
      reply,
      500,
      'Internal Server Error'
    );
<<<<<<< HEAD
  } catch (error) {
    return returnErrorResponse500('balanceByPhoneNumber', '', reply);
=======
>>>>>>> b2511cc8
  }
};<|MERGE_RESOLUTION|>--- conflicted
+++ resolved
@@ -4,30 +4,12 @@
 import { Logger } from '../helpers/loggerHelper';
 import { IBlockchain } from '../models/blockchainModel';
 import { IUser, IUserWallet } from '../models/userModel';
-<<<<<<< HEAD
-import { Currency, BalanceInfo } from '../types/commonType';
-import { getFiatQuotes } from '../services/criptoya/criptoYaService';
-import { COMMON_REPLY_WALLET_NOT_CREATED } from '../config/constants';
-=======
 import { COMMON_REPLY_WALLET_NOT_CREATED } from '../config/constants';
 import { getAddressBalanceWithNfts } from '../services/balanceService';
->>>>>>> b2511cc8
 import { getUser, getUserWalletByChainId } from '../services/userService';
 import { fetchExternalDeposits } from '../services/externalDepositsService';
 import { returnErrorResponse, returnSuccessResponse } from '../helpers/requestHelper';
 import { isValidPhoneNumber, isValidEthereumWallet } from '../helpers/validationHelper';
-<<<<<<< HEAD
-import {
-  returnErrorResponse,
-  returnSuccessResponse,
-  returnErrorResponse500
-} from '../helpers/requestHelper';
-import {
-  getTokenBalances,
-  calculateBalances,
-  mergeSameTokenBalances,
-  calculateBalancesTotals
-} from '../services/balanceService';
 
 type CheckExternalDepositsQuery = {
   sendNotification?: string;
@@ -63,108 +45,6 @@
 };
 
 /**
- * Fetches and calculates balance information for a given address
- * @param proxyAddress - Address to get balance for
- * @param eoaAddress - Externally Owned Account address
-=======
-
-type CheckExternalDepositsQuery = {
-  sendNotification?: string;
-};
-
-/**
- * Handles the request to check external deposits.
- *
- * Reads the `sendNotification` flag from the query parameters and fetches
- * external deposits filtered by router and pool addresses.
- *
- * @param request - Fastify request with optional `sendNotification` query param
->>>>>>> b2511cc8
- * @param reply - Fastify reply object
- * @returns A response with the deposit status
- */
-<<<<<<< HEAD
-async function getAddressBalanceWithNfts(
-  phoneNumber: string | null,
-  proxyAddress: string,
-  eoaAddress: string,
-  reply: FastifyReply,
-  fastify: FastifyInstance
-): Promise<FastifyReply> {
-  const { networkConfig } = fastify;
-
-  const eoaProvided =
-    !!eoaAddress &&
-    eoaAddress.trim().length > 0 &&
-    eoaAddress.toLowerCase() !== proxyAddress.toLowerCase();
-
-  Logger.log(
-    'getAddressBalanceWithNfts',
-    `Fetching balances for proxy ${proxyAddress}${eoaProvided ? ` + eoa ${eoaAddress}` : ''} on network ${networkConfig.name}`
-  );
-
-  try {
-    const [fiatQuotes, proxyTokenBalances, eoaTokenBalances, NFTs] = await Promise.all([
-      getFiatQuotes(),
-      getTokenBalances(proxyAddress, fastify.tokens, networkConfig),
-      eoaProvided
-        ? getTokenBalances(eoaAddress, fastify.tokens, networkConfig)
-        : Promise.resolve([]),
-      phoneNumber ? getPhoneNFTs(phoneNumber) : Promise.resolve({ nfts: [] })
-    ]);
-
-    //  Combine raw token balances
-    const combinedTokenBalances = eoaProvided
-      ? [...proxyTokenBalances, ...eoaTokenBalances]
-      : proxyTokenBalances;
-
-    //  Merge duplicates BEFORE calculating balances
-    const mergedTokenBalances = mergeSameTokenBalances(combinedTokenBalances);
-
-    //  Now calculate balances with fiat conversions
-    const balances: BalanceInfo[] = calculateBalances(
-      mergedTokenBalances,
-      fiatQuotes,
-      networkConfig.name
-    );
-
-    // Totals
-    const totals: Record<Currency, number> = calculateBalancesTotals(balances);
-
-    const response = {
-      balances,
-      totals,
-      certificates: NFTs.nfts,
-      wallets: eoaProvided ? [proxyAddress, eoaAddress] : [proxyAddress]
-    };
-
-    return await returnSuccessResponse(reply, 'Wallet balance fetched successfully', response);
-  } catch (error) {
-    return returnErrorResponse500('getAddressBalanceWithNfts', '', reply);
-  }
-}
-=======
-export const checkExternalDeposits = async (
-  request: FastifyRequest<{ Querystring: CheckExternalDepositsQuery }>,
-  reply: FastifyReply
-) => {
-  const fastify = request.server;
-  const { routerAddress, poolAddress } = fastify.networkConfig.contracts;
-
-  // Read sendNotification from query params and convert to boolean
-  const sendNotification = request.query?.sendNotification === 'true';
-
-  const depositsStatus = await fetchExternalDeposits(
-    routerAddress!,
-    poolAddress!,
-    fastify.networkConfig.chainId,
-    sendNotification
-  );
-  return returnSuccessResponse(reply, depositsStatus);
-};
->>>>>>> b2511cc8
-
-/**
  * Route handler for getting wallet balance
  * @param request
  * @param reply
@@ -190,9 +70,6 @@
     );
   }
 
-<<<<<<< HEAD
-  return getAddressBalanceWithNfts('', wallet, '', reply, request.server);
-=======
   try {
     const { networkConfig, tokens } = request.server as {
       networkConfig: IBlockchain;
@@ -214,7 +91,6 @@
       'Internal Server Error'
     );
   }
->>>>>>> b2511cc8
 };
 
 /**
@@ -253,20 +129,13 @@
     const { chainId } = networkConfig;
     const userWallet: IUserWallet | null = getUserWalletByChainId(user.wallets, chainId);
 
-<<<<<<< HEAD
-    if (!userWallet) {
-=======
     if (!userWallet || !userWallet.wallet_proxy) {
->>>>>>> b2511cc8
       return await returnErrorResponse('balanceByPhoneNumber', '', reply, 404, 'Wallet not found');
     }
 
     const data = await getAddressBalanceWithNfts(
       user.phone_number,
       userWallet.wallet_proxy,
-<<<<<<< HEAD
-      userWallet.wallet_eoa,
-=======
       userWallet.wallet_eoa ?? '',
       networkConfig,
       tokens
@@ -277,15 +146,9 @@
     return returnErrorResponse(
       'balanceByPhoneNumber',
       (err as Error).message ?? '',
->>>>>>> b2511cc8
       reply,
       500,
       'Internal Server Error'
     );
-<<<<<<< HEAD
-  } catch (error) {
-    return returnErrorResponse500('balanceByPhoneNumber', '', reply);
-=======
->>>>>>> b2511cc8
   }
 };