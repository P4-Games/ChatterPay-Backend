--- conflicted
+++ resolved
@@ -4,13 +4,8 @@
 import { Logger } from '../helpers/loggerHelper';
 import { IUser, IUserWallet } from '../models/userModel';
 import { getFiatQuotes } from '../services/criptoya/criptoYaService';
-<<<<<<< HEAD
-import { mongoUserService } from '../services/mongo/mongoUserService';
-import { COMMON_REPLY_WALLET_NOT_CREATED } from '../config/constants';
-=======
 import { COMMON_REPLY_WALLET_NOT_CREATED } from '../config/constants';
 import { getUser, getUserWalletByChainId } from '../services/userService';
->>>>>>> 8fbe9b59
 import { fetchExternalDeposits } from '../services/externalDepositsService';
 import { isValidPhoneNumber, isValidEthereumWallet } from '../helpers/validationHelper';
 import {
@@ -43,10 +38,6 @@
   reply: FastifyReply
 ) => {
   const fastify = request.server;
-<<<<<<< HEAD
-  const { routerAddress } = fastify.networkConfig.contracts;
-  const depositsStatus = await fetchExternalDeposits(routerAddress!, fastify.networkConfig.chainId);
-=======
   const { routerAddress, poolAddress } = fastify.networkConfig.contracts;
 
   // Read sendNotification from query params and convert to boolean
@@ -58,7 +49,6 @@
     fastify.networkConfig.chainId,
     sendNotification
   );
->>>>>>> 8fbe9b59
   return returnSuccessResponse(reply, depositsStatus);
 };
 
