import { FastifyReply, FastifyRequest, FastifyInstance } from 'fastify';

import { getPhoneNFTs } from './nftController';
import { Logger } from '../helpers/loggerHelper';
import { IUser, IUserWallet } from '../models/userModel';
import { getUserWalletByChainId } from '../services/userService';
import { getFiatQuotes } from '../services/criptoya/criptoYaService';
import { mongoUserService } from '../services/mongo/mongoUserService';
import { COMMON_REPLY_WALLET_NOT_CREATED } from '../config/constants';
import { fetchExternalDeposits } from '../services/externalDepositsService';
import { isValidPhoneNumber, isValidEthereumWallet } from '../helpers/validationHelper';
import {
  getTokenBalances,
  calculateBalances,
  calculateBalancesTotals
} from '../services/balanceService';
import {
  returnErrorResponse,
  returnSuccessResponse,
  returnErrorResponse500
} from '../helpers/requestHelper';

/**
 * Route handler for checking external deposits
 * @param request - Fastify request object
 * @param reply - Fastify reply object
 * @returns Promise resolving to deposits status
 */
export const checkExternalDeposits = async (request: FastifyRequest, reply: FastifyReply) => {
  const fastify = request.server;
  const { routerAddress } = fastify.networkConfig.contracts;
<<<<<<< HEAD
  const depositsStatus = await fetchExternalDeposits(
    'ARBITRUM_SEPOLIA',
    routerAddress!,
    fastify.networkConfig.chainId
  );
=======
  const depositsStatus = await fetchExternalDeposits(routerAddress!, fastify.networkConfig.chainId);
>>>>>>> eee95020
  return returnSuccessResponse(reply, depositsStatus);
};

/**
 * Fetches and calculates balance information for a given address
 * @param address - Address to get balance for
 * @param reply - Fastify reply object
 * @param fastify - Fastify instance containing global state
 * @returns Fastify reply with balance information
 */
async function getAddressBalanceWithNfts(
  phoneNumber: string | null,
  address: string,
  reply: FastifyReply,
  fastify: FastifyInstance
): Promise<FastifyReply> {
  const { networkConfig } = fastify;

  Logger.log(
    'getAddressBalanceWithNfts',
    `Fetching balance for address: ${address} on network ${networkConfig.name}`
  );

  try {
    const [fiatQuotes, tokenBalances, NFTs] = await Promise.all([
      getFiatQuotes(),
      getTokenBalances(address, fastify.tokens, networkConfig),
      phoneNumber ? getPhoneNFTs(phoneNumber) : { nfts: [] }
    ]);

    const balances = calculateBalances(tokenBalances, fiatQuotes, networkConfig.name);
    const totals = calculateBalancesTotals(balances);

    const response = {
      balances,
      totals,
      certificates: NFTs.nfts,
      wallet: address
    };

    return await returnSuccessResponse(reply, 'Wallet balance fetched successfully', response);
  } catch (error) {
    Logger.error('getAddressBalanceWithNfts', 'Error fetching wallet balance:', error);
    return returnErrorResponse500(reply);
  }
}

/**
 * Route handler for getting wallet balance
 * @param request
 * @param reply
 * @returns
 */
export const walletBalance = async (
  request: FastifyRequest<{ Params: { wallet: string } }>,
  reply: FastifyReply
): Promise<FastifyReply> => {
  const { wallet } = request.params;

  if (!wallet) {
    return returnErrorResponse(reply, 400, 'Wallet address is required');
  }

  if (!isValidEthereumWallet(wallet)) {
    return returnErrorResponse(reply, 400, 'Wallet must be a valid ethereum wallet address');
  }

  return getAddressBalanceWithNfts('', wallet, reply, request.server);
};

/**
 * Route handler for getting balance by phone number
 * @param request
 * @param reply
 * @returns
 */
export const balanceByPhoneNumber = async (
  request: FastifyRequest,
  reply: FastifyReply
): Promise<FastifyReply> => {
  const { channel_user_id: phone } = request.query as { channel_user_id?: string };

  if (!phone) {
    Logger.warn('balanceByPhoneNumber', 'Phone number is required');
    return returnErrorResponse(reply, 400, 'Phone number is required');
  }

  if (!isValidPhoneNumber(phone)) {
    Logger.warn('balanceByPhoneNumber', `Phone number ${phone} is invalid`);
    const msgError = `'${phone}' is invalid. 'phone' parameter must be a phone number (without spaces or symbols)`;
    return returnErrorResponse(reply, 400, msgError);
  }

  try {
    const user: IUser | null = await mongoUserService.getUser(phone);
    if (!user) {
      Logger.info('balanceByPhoneNumber', COMMON_REPLY_WALLET_NOT_CREATED);
      return await returnSuccessResponse(reply, COMMON_REPLY_WALLET_NOT_CREATED);
    }

    const fastify = request.server;
    const { chainId: chain_id } = fastify.networkConfig;
    const userWallet: IUserWallet | null = getUserWalletByChainId(user.wallets, chain_id);

    if (!userWallet) {
      Logger.warn(
        'balanceByPhoneNumber',
        `Wallet not found for phone number: ${phone} and chainId ${chain_id}`
      );
      return await returnErrorResponse(reply, 404, 'Wallet not found');
    }

    return await getAddressBalanceWithNfts(
      user.phone_number,
      userWallet.wallet_proxy,
      reply,
      request.server
    );
  } catch (error) {
    Logger.error('balanceByPhoneNumber', 'Error fetching user balance:', error);
    return returnErrorResponse500(reply);
  }
};<|MERGE_RESOLUTION|>--- conflicted
+++ resolved
@@ -29,15 +29,7 @@
 export const checkExternalDeposits = async (request: FastifyRequest, reply: FastifyReply) => {
   const fastify = request.server;
   const { routerAddress } = fastify.networkConfig.contracts;
-<<<<<<< HEAD
-  const depositsStatus = await fetchExternalDeposits(
-    'ARBITRUM_SEPOLIA',
-    routerAddress!,
-    fastify.networkConfig.chainId
-  );
-=======
   const depositsStatus = await fetchExternalDeposits(routerAddress!, fastify.networkConfig.chainId);
->>>>>>> eee95020
   return returnSuccessResponse(reply, depositsStatus);
 };
 
