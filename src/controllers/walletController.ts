import { FastifyReply, FastifyRequest } from 'fastify';

import { Logger } from '../helpers/loggerHelper';
import { IUser, IUserWallet } from '../models/userModel';
import { isValidPhoneNumber } from '../helpers/validationHelper';
import { tryIssueTokens } from '../services/predictWalletService';
import { mongoUserService } from '../services/mongo/mongoUserService';
import { IS_DEVELOPMENT, ISSUER_TOKENS_ENABLED } from '../config/constants';
import { returnErrorResponse, returnSuccessResponse } from '../helpers/requestHelper';
import {
  addWalletToUser,
  createUserWithWallet,
  getUserWalletByChainId
} from '../services/userService';

/**
 * Handles the creation of a new wallet for the user.
 * @param {FastifyRequest<{ Body: { channel_user_id: string } }>} request - The Fastify request object.
 * @param {FastifyReply} reply - The Fastify reply object used to send the response.
 * @returns {Promise<FastifyReply>} A promise that resolves to the Fastify reply object containing the result.
 */
export const createWallet = async (
  request: FastifyRequest<{
    Body: {
      channel_user_id: string;
    };
  }>,
  reply: FastifyReply
): Promise<FastifyReply> => {
  let logKey = `[op:createWallet:${''}]`;

  try {
    if (!request.body) {
      return await returnErrorResponse(reply, 400, 'You have to send a body with this request');
    }

    const { channel_user_id } = request.body;
    if (!channel_user_id) {
      return await returnErrorResponse(reply, 400, 'Missing channel_user_id in body');
    }

    if (!isValidPhoneNumber(channel_user_id)) {
      return await returnErrorResponse(
        reply,
        400,
        `'${channel_user_id}' is invalid. 'channel_user_id' parameter must be a phone number (without spaces or symbols)`
      );
    }

    const fastify = request.server;
    logKey = `[op:createWallet:${channel_user_id || ''}]`;

    // Intentionally leave a blank line at the beginning of the message!
    const NETWORK_WARNING = `

⚠️ Important: If you plan to send crypto to this wallet from an external platform (like a wallet or exchange), make sure to use the *${fastify.networkConfig.name} network* and double-check the address.
ChatterPay can’t reverse transactions made outside of our app, such as when the wrong network is selected or the wallet address is mistyped.`;

    const existingUser = await mongoUserService.getUser(channel_user_id);
    let userWallet: IUserWallet | null;

    const issuerTokensEnabled: boolean =
      fastify.networkConfig.environment.toUpperCase() !== 'PRODUCTION' &&
      IS_DEVELOPMENT &&
      ISSUER_TOKENS_ENABLED;

    if (existingUser) {
      // Check for existing wallet for the user in the given blockchain
      const { chainId: chain_id } = fastify.networkConfig;
      userWallet = getUserWalletByChainId(existingUser.wallets, chain_id);

      if (userWallet) {
        // Return the existing wallet address if found
        const message = `The user already exists, your wallet is ${userWallet.wallet_proxy}. 
          ${NETWORK_WARNING}`;
        Logger.log('createWallet', logKey, message);
        return await returnSuccessResponse(reply, message);
      }

      // Create a new wallet if not found
      Logger.log(
        'createWallet',
        logKey,
        `Creating wallet for phone number ${channel_user_id} and chain_id ${chain_id}`
      );
      const chatterpayProxyAddress: string = fastify.networkConfig.contracts.chatterPayAddress;
      const { factoryAddress } = fastify.networkConfig.contracts;
      const result: { user: IUser; newWallet: IUserWallet } | null = await addWalletToUser(
        channel_user_id,
        chain_id,
        chatterpayProxyAddress,
        factoryAddress
      );

      if (result) {
        userWallet = result.newWallet;

        if (issuerTokensEnabled) {
          Logger.log('createWallet', logKey, `Issue Tokens for ${userWallet.wallet_proxy}`);
          await tryIssueTokens(
            userWallet.wallet_proxy,
            request.server.tokens,
            request.server.networkConfig
          );
        }

        const returnMsg = `The wallet was created successfully!. 
            ${NETWORK_WARNING}`;
        Logger.log('createWallet', logKey, `${returnMsg},${userWallet.wallet_proxy}`);
        return await returnSuccessResponse(reply, returnMsg, {
          walletAddress: userWallet.wallet_proxy
        });
      }

      const errorMsg = `Error creating wallet for user '${channel_user_id}' and chain ${chain_id}`;
      Logger.error('createWallet', logKey, errorMsg);
      return await returnErrorResponse(reply, 400, errorMsg);
    }

    Logger.log('createWallet', logKey, `Creating wallet for phone number ${channel_user_id}`);
<<<<<<< HEAD
    const chatterpayImplementation = fastify.networkConfig.contracts.chatterPayAddress;
    const user: IUser = await createUserWithWallet(channel_user_id, chatterpayImplementation);

    if (issuerTokensEnabled) {
      Logger.log('createWallet', logKey, `Issue Tokens for ${user.wallets[0].wallet_proxy}`);
      await tryIssueTokens(
        user.wallets[0].wallet_proxy,
        request.server.tokens,
        request.server.networkConfig
      );
    }

=======
    const chatterpayProxyAddress = fastify.networkConfig.contracts.chatterPayAddress;
    const { factoryAddress } = fastify.networkConfig.contracts;
    const user: IUser = await createUserWithWallet(
      channel_user_id,
      chatterpayProxyAddress,
      factoryAddress
    );

    if (issuerTokensEnabled) {
      Logger.log('createWallet', logKey, `Issue Tokens for ${user.wallets[0].wallet_proxy}`);
      await tryIssueTokens(
        user.wallets[0].wallet_proxy,
        request.server.tokens,
        request.server.networkConfig
      );
    }

>>>>>>> eee95020
    const returnMsg = `The wallet was created successfully!. 
          ${NETWORK_WARNING}`;
    Logger.log('createWallet', logKey, `${returnMsg},${user.wallets[0].wallet_proxy}`);
    return await returnSuccessResponse(reply, returnMsg, {
      walletAddress: user.wallets[0].wallet_proxy
    });
  } catch (error) {
    Logger.error('createWallet', logKey, error);
    return returnErrorResponse(reply, 400, 'An error occurred while creating the wallet');
  }
};<|MERGE_RESOLUTION|>--- conflicted
+++ resolved
@@ -118,20 +118,6 @@
     }
 
     Logger.log('createWallet', logKey, `Creating wallet for phone number ${channel_user_id}`);
-<<<<<<< HEAD
-    const chatterpayImplementation = fastify.networkConfig.contracts.chatterPayAddress;
-    const user: IUser = await createUserWithWallet(channel_user_id, chatterpayImplementation);
-
-    if (issuerTokensEnabled) {
-      Logger.log('createWallet', logKey, `Issue Tokens for ${user.wallets[0].wallet_proxy}`);
-      await tryIssueTokens(
-        user.wallets[0].wallet_proxy,
-        request.server.tokens,
-        request.server.networkConfig
-      );
-    }
-
-=======
     const chatterpayProxyAddress = fastify.networkConfig.contracts.chatterPayAddress;
     const { factoryAddress } = fastify.networkConfig.contracts;
     const user: IUser = await createUserWithWallet(
@@ -149,7 +135,6 @@
       );
     }
 
->>>>>>> eee95020
     const returnMsg = `The wallet was created successfully!. 
           ${NETWORK_WARNING}`;
     Logger.log('createWallet', logKey, `${returnMsg},${user.wallets[0].wallet_proxy}`);
