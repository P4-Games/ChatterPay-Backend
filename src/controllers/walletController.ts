--- conflicted
+++ resolved
@@ -48,13 +48,9 @@
     }
 
     const fastify = request.server;
-<<<<<<< HEAD
-
-=======
     logKey = `[op:createWallet:${channel_user_id || ''}]`;
 
     // Intentionally leave a blank line at the beginning of the message!
->>>>>>> f50017b3
     const NETWORK_WARNING = `
 
 ⚠️ Important: If you plan to send crypto to this wallet from an external platform (like a wallet or exchange), make sure to use the *${fastify.networkConfig.name} network* and double-check the address.
@@ -75,18 +71,10 @@
 
       if (userWallet) {
         // Return the existing wallet address if found
-<<<<<<< HEAD
-        return await returnSuccessResponse(
-          reply,
-          `The user already exists, your wallet is ${userWallet.wallet_proxy}. 
-          ${NETWORK_WARNING}`
-        );
-=======
         const message = `The user already exists, your wallet is ${userWallet.wallet_proxy}. 
           ${NETWORK_WARNING}`;
         Logger.log('createWallet', logKey, message);
         return await returnSuccessResponse(reply, message);
->>>>>>> f50017b3
       }
 
       // Create a new wallet if not found
@@ -107,10 +95,7 @@
         userWallet = result.newWallet;
 
         if (issuerTokensEnabled) {
-<<<<<<< HEAD
-=======
           Logger.log('createWallet', logKey, `Issue Tokens for ${userWallet.wallet_proxy}`);
->>>>>>> f50017b3
           await tryIssueTokens(
             userWallet.wallet_proxy,
             request.server.tokens,
@@ -118,23 +103,12 @@
           );
         }
 
-<<<<<<< HEAD
-        return await returnSuccessResponse(
-          reply,
-          `The wallet was created successfully!. 
-          ${NETWORK_WARNING}`,
-          {
-            walletAddress: userWallet.wallet_proxy
-          }
-        );
-=======
         const returnMsg = `The wallet was created successfully!. 
             ${NETWORK_WARNING}`;
         Logger.log('createWallet', logKey, `${returnMsg},${userWallet.wallet_proxy}`);
         return await returnSuccessResponse(reply, returnMsg, {
           walletAddress: userWallet.wallet_proxy
         });
->>>>>>> f50017b3
       }
 
       const errorMsg = `Error creating wallet for user '${channel_user_id}' and chain ${chain_id}`;
@@ -147,10 +121,7 @@
     const user: IUser = await createUserWithWallet(channel_user_id, chatterpayImplementation);
 
     if (issuerTokensEnabled) {
-<<<<<<< HEAD
-=======
       Logger.log('createWallet', logKey, `Issue Tokens for ${user.wallets[0].wallet_proxy}`);
->>>>>>> f50017b3
       await tryIssueTokens(
         user.wallets[0].wallet_proxy,
         request.server.tokens,
@@ -158,24 +129,12 @@
       );
     }
 
-<<<<<<< HEAD
-    // Return the wallet address of the newly created user
-    return await returnSuccessResponse(
-      reply,
-      `The wallet was created successfully!. 
-          ${NETWORK_WARNING}`,
-      {
-        walletAddress: user.wallets[0].wallet_proxy
-      }
-    );
-=======
     const returnMsg = `The wallet was created successfully!. 
           ${NETWORK_WARNING}`;
     Logger.log('createWallet', logKey, `${returnMsg},${user.wallets[0].wallet_proxy}`);
     return await returnSuccessResponse(reply, returnMsg, {
       walletAddress: user.wallets[0].wallet_proxy
     });
->>>>>>> f50017b3
   } catch (error) {
     Logger.error('createWallet', logKey, error);
     return returnErrorResponse(reply, 400, 'An error occurred while creating the wallet');
