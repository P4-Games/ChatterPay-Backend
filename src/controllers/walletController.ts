--- conflicted
+++ resolved
@@ -1,17 +1,9 @@
 import { FastifyReply, FastifyRequest } from 'fastify';
 
 import { Logger } from '../helpers/loggerHelper';
-<<<<<<< HEAD
-import { IUser, IUserWallet } from '../models/userModel';
-import { isValidPhoneNumber } from '../helpers/validationHelper';
-import { tryIssueTokens } from '../services/predictWalletService';
-import { mongoUserService } from '../services/mongo/mongoUserService';
-import { IS_DEVELOPMENT, ISSUER_TOKENS_ENABLED } from '../config/constants';
-=======
 import { withdrawWalletAllFunds } from '../services/transferService';
 import { IS_DEVELOPMENT, ISSUER_TOKENS_ENABLED } from '../config/constants';
 import { tryIssueTokens, createOrReturnWallet } from '../services/walletService';
->>>>>>> 8fbe9b59
 import { returnErrorResponse, returnSuccessResponse } from '../helpers/requestHelper';
 import { isValidPhoneNumber, isValidEthereumWallet } from '../helpers/validationHelper';
 
@@ -33,10 +25,7 @@
     }
 
     const { channel_user_id } = request.body;
-<<<<<<< HEAD
-=======
 
->>>>>>> 8fbe9b59
     if (!channel_user_id) {
       return await returnErrorResponse(reply, 400, 'Missing channel_user_id in body');
     }
@@ -49,105 +38,6 @@
       );
     }
 
-<<<<<<< HEAD
-    const fastify = request.server;
-    logKey = `[op:createWallet:${channel_user_id || ''}]`;
-
-    // Intentionally leave a blank line at the beginning of the message!
-    const NETWORK_WARNING = `
-
-⚠️ Important: If you plan to send crypto to this wallet from an external platform (like a wallet or exchange), make sure to use the *${fastify.networkConfig.name} network* and double-check the address.
-ChatterPay can’t reverse transactions made outside of our app, such as when the wrong network is selected or the wallet address is mistyped.`;
-
-    const existingUser = await mongoUserService.getUser(channel_user_id);
-    let userWallet: IUserWallet | null;
-
-    const issuerTokensEnabled: boolean =
-      fastify.networkConfig.environment.toUpperCase() !== 'PRODUCTION' &&
-      IS_DEVELOPMENT &&
-      ISSUER_TOKENS_ENABLED;
-
-    if (existingUser) {
-      // Check for existing wallet for the user in the given blockchain
-      const { chainId: chain_id } = fastify.networkConfig;
-      userWallet = getUserWalletByChainId(existingUser.wallets, chain_id);
-
-      if (userWallet) {
-        // Return the existing wallet address if found
-        const message = `The user already exists, your wallet is ${userWallet.wallet_proxy}. 
-          ${NETWORK_WARNING}`;
-        Logger.log('createWallet', logKey, message);
-        return await returnSuccessResponse(reply, message);
-      }
-
-      // Create a new wallet if not found
-      Logger.log(
-        'createWallet',
-        logKey,
-        `Creating wallet for phone number ${channel_user_id} and chain_id ${chain_id}`
-      );
-      const chatterpayProxyAddress: string = fastify.networkConfig.contracts.chatterPayAddress;
-      const { factoryAddress } = fastify.networkConfig.contracts;
-      const result: { user: IUser; newWallet: IUserWallet } | null = await addWalletToUser(
-        channel_user_id,
-        chain_id,
-        chatterpayProxyAddress,
-        factoryAddress
-      );
-
-      if (result) {
-        userWallet = result.newWallet;
-
-        if (issuerTokensEnabled) {
-          Logger.log('createWallet', logKey, `Issue Tokens for ${userWallet.wallet_proxy}`);
-          await tryIssueTokens(
-            userWallet.wallet_proxy,
-            request.server.tokens,
-            request.server.networkConfig
-          );
-        }
-
-        const returnMsg = `The wallet was created successfully!. 
-            ${NETWORK_WARNING}`;
-        Logger.log('createWallet', logKey, `${returnMsg},${userWallet.wallet_proxy}`);
-        return await returnSuccessResponse(reply, returnMsg, {
-          walletAddress: userWallet.wallet_proxy
-        });
-      }
-
-      const errorMsg = `Error creating wallet for user '${channel_user_id}' and chain ${chain_id}`;
-      Logger.error('createWallet', logKey, errorMsg);
-      return await returnErrorResponse(reply, 400, errorMsg);
-    }
-
-    Logger.log('createWallet', logKey, `Creating wallet for phone number ${channel_user_id}`);
-    const chatterpayProxyAddress = fastify.networkConfig.contracts.chatterPayAddress;
-    const { factoryAddress } = fastify.networkConfig.contracts;
-    const user: IUser = await createUserWithWallet(
-      channel_user_id,
-      chatterpayProxyAddress,
-      factoryAddress
-    );
-
-    if (issuerTokensEnabled) {
-      Logger.log('createWallet', logKey, `Issue Tokens for ${user.wallets[0].wallet_proxy}`);
-      await tryIssueTokens(
-        user.wallets[0].wallet_proxy,
-        request.server.tokens,
-        request.server.networkConfig
-      );
-    }
-
-    const returnMsg = `The wallet was created successfully!. 
-          ${NETWORK_WARNING}`;
-    Logger.log('createWallet', logKey, `${returnMsg},${user.wallets[0].wallet_proxy}`);
-    return await returnSuccessResponse(reply, returnMsg, {
-      walletAddress: user.wallets[0].wallet_proxy
-    });
-  } catch (error) {
-    Logger.error('createWallet', logKey, error);
-    return returnErrorResponse(reply, 400, 'An error occurred while creating the wallet');
-=======
     logKey = `[op:createWallet:${channel_user_id}]`;
 
     const { networkConfig, tokens } = request.server;
@@ -239,6 +129,5 @@
   } catch (error) {
     Logger.error('withdrawAllFunds', logKey, error);
     return returnErrorResponse(reply, 400, 'An error occurred while withdrawing all funds');
->>>>>>> 8fbe9b59
   }
 };