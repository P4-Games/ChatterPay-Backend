import { FastifyReply, FastifyRequest } from 'fastify';

import { returnErrorResponse } from '../../helpers/requestHelper';
import {
  FRONTEND_TOKEN,
  CHATIZALO_TOKEN,
  TELEGRAM_BOT_API_KEY,
  TELEGRAM_WEBHOOK_PATH
} from '../constants';

/**
 * Represents the possible token types that can be verified.
 *
 * This type is used to indicate the type of token that is verified:
 * either 'frontend', 'chatizalo', or null (if the token is invalid).
 */
type TokenResponse = 'frontend' | 'chatizalo' | null;

/**
 * Verifies the provided token against known tokens.
 *
 * This function compares the provided token with predefined tokens (e.g., FRONTEND_TOKEN, CHATIZALO_TOKEN),
 * and returns the type of token if it matches or null if not.
 *
 * @param {string} providedToken - The token to verify.
 * @returns {Promise<TokenResponse>} The type of token if verified, or null if not.
 */
async function verifyToken(providedToken: string): Promise<TokenResponse> {
  let res: TokenResponse = null;

  if (providedToken === FRONTEND_TOKEN) res = 'frontend';
  if (providedToken === CHATIZALO_TOKEN) res = 'chatizalo';

  return res;
}

/**
 * Public routes constants.
 *
 * This constant array defines the list of routes that are publicly accessible without authentication.
 */
const PUBLIC_ROUTES = [
  '/favicon.ico',
  '/ping',
  '/docs',
  '/docs/*',
  '/nft/metadata/opensea/*',
  '/nfts*',
  '/nft/<id>',
  '/last_nft*',
  '/nft_info*',
  '/balance/*'
];

/**
 * Function that checks if the current route is public or not.
 *
 * This function checks if the requested route is listed as a public route. If a route contains wildcards,
 * it will match all routes that follow the pattern.
 *
 * @param route - The route to check.
 * @returns `true` if the route is public, `false` otherwise.
 */
const isPublicRoute = (route: string): boolean =>
  PUBLIC_ROUTES.some((publicRoute) => {
    if (publicRoute.includes('*')) {
      return route.startsWith(publicRoute.replace(/\*/g, ''));
    }
    if (publicRoute.includes('<id>')) {
      // Match exactly /nft/ followed by numbers only and nothing after
      const nftIdMatch = route.match(/^\/nft\/(\d+)$/);
      if (!nftIdMatch) return false;

      // Ensure there are no letters in the id
      const id = nftIdMatch[1];
      return /^\d+$/.test(id);
    }
    return publicRoute === route;
  });

/**
 * Checks whether the incoming request targets the Telegram webhook route.
 *
 * @param {string} route - The request URL.
 * @returns {boolean} True if the route is the Telegram webhook.
 */
const isTelegramWebhookRoute = (route: string): boolean => route === TELEGRAM_WEBHOOK_PATH;

/**
 * Fastify auth middleware.
 *
 * Behavior:
 * - For the Telegram webhook route:
 *   - If `TELEGRAM_SECRET_TOKEN` is set, validates `X-Telegram-Bot-Api-Secret-Token`.
 *   - If not set, allows the request (useful for local dev without secret).
 * - For any other route:
 *   - Skips auth if the route is public.
 *   - Requires `Authorization: Bearer <token>` and validates it against known tokens.
 *
 * @param {FastifyRequest} request - Fastify request.
 * @param {FastifyReply} reply - Fastify reply.
 * @returns {Promise<void>} Resolves when the request can proceed or after replying with an error.
 */
export async function authMiddleware(request: FastifyRequest, reply: FastifyReply): Promise<void> {
  const { url } = request;

  // 1) Telegram webhook: validate optional secret header, skip Bearer.
  if (isTelegramWebhookRoute(url)) {
    const expected = TELEGRAM_BOT_API_KEY;

    const got = request.headers['x-telegram-bot-api-secret-token'];
    if (typeof got !== 'string' || got !== expected) {
      await returnErrorResponse(
        'authMiddleware',
        '',
        reply,
        401,
        'Unauthorized Telegram webhook request'
      );
      return;
    }
    return;
  }

  // 2) Public routes: skip auth
  if (isPublicRoute(url)) {
    return;
  }

  // 3) Bearer auth for the rest
  const authHeader: string | undefined = request.headers.authorization;

  if (!authHeader || !authHeader.startsWith('Bearer ')) {
<<<<<<< HEAD
    returnErrorResponse('authMiddleware', '', reply, 401, 'Authentication token was not provided');
=======
    await returnErrorResponse(
      'authMiddleware',
      '',
      reply,
      401,
      'Authentication token was not provided'
    );
>>>>>>> b2511cc8
    return;
  }

  const token: string = authHeader.split(' ')[1];
  const tokenType: TokenResponse = await verifyToken(token);

  if (!tokenType) {
<<<<<<< HEAD
    returnErrorResponse('authMiddleware', '', reply, 401, 'Invalid Authorization Token');
=======
    await returnErrorResponse('authMiddleware', '', reply, 401, 'Invalid Authorization Token');
>>>>>>> b2511cc8
    return;
  }

  // If you need to pass tokenType downstream, prefer attaching it to request (typed) rather than headers.
  // Minimal change: keep behavior but avoid mutating headers shape.
  (request as FastifyRequest & { tokenType?: TokenResponse }).tokenType = tokenType;
}<|MERGE_RESOLUTION|>--- conflicted
+++ resolved
@@ -131,9 +131,6 @@
   const authHeader: string | undefined = request.headers.authorization;
 
   if (!authHeader || !authHeader.startsWith('Bearer ')) {
-<<<<<<< HEAD
-    returnErrorResponse('authMiddleware', '', reply, 401, 'Authentication token was not provided');
-=======
     await returnErrorResponse(
       'authMiddleware',
       '',
@@ -141,7 +138,6 @@
       401,
       'Authentication token was not provided'
     );
->>>>>>> b2511cc8
     return;
   }
 
@@ -149,11 +145,7 @@
   const tokenType: TokenResponse = await verifyToken(token);
 
   if (!tokenType) {
-<<<<<<< HEAD
-    returnErrorResponse('authMiddleware', '', reply, 401, 'Invalid Authorization Token');
-=======
     await returnErrorResponse('authMiddleware', '', reply, 401, 'Invalid Authorization Token');
->>>>>>> b2511cc8
     return;
   }
 
