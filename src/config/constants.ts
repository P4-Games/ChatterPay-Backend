--- conflicted
+++ resolved
@@ -110,14 +110,6 @@
   MANTECA_BASE_URL,
   THE_GRAPH_API_KEY,
   SIGNING_KEY as $P,
-<<<<<<< HEAD
-  GCP_BUCKET_BASE_URL,
-  TELEGRAM_BOT_API_KEY,
-  CHATIZALO_PHONE_NUMBER,
-  SEED_INTERNAL_SALT as $S,
-  CHATTERPOINTS_WORDS_SEED,
-  THE_GRAPH_EXTERNAL_DEPOSITS_URL
-=======
   ALCHEMY_AUTH_TOKEN,
   ALCHEMY_SIGNING_KEY,
   GCP_BUCKET_BASE_URL,
@@ -132,7 +124,6 @@
   ALCHEMY_WEBHOOK_HEADER_API_KEY,
   THE_GRAPH_EXTERNAL_DEPOSITS_URL,
   ALCHEMY_ERC20_TRANSFER_SIGNATURE
->>>>>>> 3f34f9f0
 };
 
 export const IS_DEVELOPMENT =
@@ -227,11 +218,6 @@
 
 export const COMMON_REPLY_WALLET_NOT_CREATED = `A wallet linked to your phone number hasn't been created yet. Please create one to continue with the operation.`;
 
-<<<<<<< HEAD
-export const CORS_ORIGINS_CHECK_POSTMAN: boolean = corsOriginsCheckPostman.toLowerCase() === 'true';
-export const CORS_ORIGINS_EXCEPTIONS: string =
-  '/metadata/opensea,/favicon.ico,/docs, /telegram/webhook';
-=======
 export const ALCHEMY_WEBHOOKS_PATH = '/webhooks/alchemy/';
 export const EXTERNAL_DEPOSITS_PROVIDER_IS_ALCHEMY =
   EXTERNAL_DEPOSITS_PROVIDER.toLowerCase() === 'alchemy';
@@ -244,7 +230,6 @@
 
 export const CORS_ORIGINS_CHECK_POSTMAN: boolean = corsOriginsCheckPostman.toLowerCase() === 'true';
 export const CORS_ORIGINS_EXCEPTIONS: string = `/metadata/opensea,/favicon.ico,/docs,${TELEGRAM_WEBHOOK_PATH},${ALCHEMY_WEBHOOKS_PATH}`;
->>>>>>> 3f34f9f0
 
 export const COINGECKO_API_BASE_URL = 'https://api.coingecko.com/api/v3/simple/price';
 export const TOKEN_IDS = ['usd-coin', 'tether', 'ethereum', 'bitcoin', 'wrapped-bitcoin', 'dai'];
@@ -263,11 +248,6 @@
 export const QUEUE_CREATE_PROXY_INTERVAL = Number(queueCreateProxyInterval);
 export const MAX_REQUESTS_PER_MINUTE = Number(maxRequestsPerMinute);
 
-<<<<<<< HEAD
-export const TELEGRAM_WEBHOOK_PATH = '/telegram/webhook';
-
-=======
->>>>>>> 3f34f9f0
 export const CACHE_OPENSEA_TTL = 300; // 5 min
 export const CACHE_OPENSEA_CHECK_PERIOD = 600; // 10 min
 
