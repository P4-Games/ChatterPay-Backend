--- conflicted
+++ resolved
@@ -46,12 +46,8 @@
   CHATIZALO_PHONE_NUMBER,
   QUEUE_BUNDLER_INTERVAL: queueBundlerInterval = 5000,
   QUEUE_GAS_INTERVAL: queueGasInterval = 5000,
-<<<<<<< HEAD
-  QUEUE_CREATE_PROXY_INTERVAL: queueCreateProxyInterval = 3000
-=======
   QUEUE_CREATE_PROXY_INTERVAL: queueCreateProxyInterval = 3000,
   ISSUER_TOKENS_ENABLED: issuerTokensEnabled = 'false'
->>>>>>> 47ba55cb
 } = process.env;
 
 export {
