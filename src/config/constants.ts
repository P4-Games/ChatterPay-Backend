import { ENV } from '@pushprotocol/restapi/src/lib/constants';

import { LogLevel, validLogLevels } from '../types/loggerType';
import { gamesLanguage, NotificationLanguage, notificationLanguages } from '../types/commonType';

interface ABIs {
  [key: string]: string;
}

interface CHATTERPOINTS {
  [key: string]: string;
}

const {
  BUN_ENV = 'localhost',
  PORT: envPort,
  MONGO_URI: envMongoUri,
  SEED_INTERNAL_SALT,
  SIGNING_KEY,
  PINATA_JWT,
  ICP_CANISTER_ID,
  ICP_MNEMONIC,
  INFURA_API_KEY,
  BOT_DATA_TOKEN,
  BOT_API_URL,
  BOT_NOTIFICATIONS_ENABLED: botNotificationsEnabled = 'true',
  NFT_UPLOAD_IMAGE_ICP: envNftUploadImageIcp = 'false',
  NFT_UPLOAD_IMAGE_IPFS: envNftUploadImageIpfs = 'false',
  GCP_BUCKET_BASE_URL,
  FRONTEND_TOKEN,
  CHATIZALO_TOKEN,
  PUSH_CHANNEL_ADDRESS: pushChannelAddress = '',
  PUSH_CHANNEL_PRIVATE_KEY: pushChannelPrivateKey = '',
  PUSH_ENABLED: pushEnabled = 'false',
  GCP_CLOUD_TRACE_ENABLED: gcpCloudTraceEnabled = 'false',
  PUSH_NETWORK: pushNetwork = '11155111',
  PUSH_ENVIRONMENT: pushEnvironment = ENV.DEV,
  MINOR_LOG_LEVEL: minorLogLevel = 'debug',
  MANTECA_BASE_URL = 'https://sandbox.manteca.dev/crypto/v1',
  MANTECA_API_KEY,
  THE_GRAPH_API_KEY,
  THE_GRAPH_EXTERNAL_DEPOSITS_URL = '',
  CORS_ORIGINS = '*',
  BLACKLIST_IPS = '',
  DEFAULT_CHAIN_ID: defaultChainId = 421614, // Arbitrum Sepolia
  FASTIFY_REFRESH_NETWORKS_INTERVAL_MS: fastifyRefreshNetworksIntervalMs = 86400000,
  FASTIFY_REFRESH_TOKENS_INTERVAL_MS: fastifyRefreshTokensIntervalMs = 86400000,
  ABIS_VERSION = 'v1.0.0',
  CORS_ORIGINS_CHECK_POSTMAN: corsOriginsCheckPostman = 'false',
  SWAP_SLIPPAGE_CONFIG_STABLE: slippage_config_stable = 300,
  SWAP_SLIPPAGE_CONFIG_DEFAULT: slippage_config_default = 500,
  SWAP_SLIPPAGE_CONFIG_EXTRA: slippage_config_extra = 300,
  ABIS_READ_FROM: abisReadFrom = 'local',
  CHATIZALO_PHONE_NUMBER,
  QUEUE_BUNDLER_INTERVAL: queueBundlerInterval = 150,
  QUEUE_GAS_INTERVAL: queueGasInterval = 250,
  QUEUE_CREATE_PROXY_INTERVAL: queueCreateProxyInterval = 150,
  ISSUER_TOKENS_ENABLED: issuerTokensEnabled = 'false',
  MAX_REQUESTS_PER_MINUTE: maxRequestsPerMinute = 50,
  SWAP_ZERO_FEE_MODE: swapZeroFeeMode = 'false',
  SWAP_EXECUTE_SIMPLE: swapExecuteSimple = 'true',
  SWAP_USE_QUOTER: swapUseQuoter = 'false',
  SWAP_QUOTE_VS_PRICES_FEEDS_THRESHOLD_PERCENT: swapQuoteVsPricesFeedsThresholdPercent = 5,
  CHATTERPOINTS_WORDS_SEED = 'default',
  CHATTERPOINTS_WORDS_READ_FROM: chatterpointsWordsReadFrom = 'local',
  CDS1,
  CDS2,
  CDS3,
  CDO1,
  CDO2,
  CDO3,
  CDO4,
  CDP1,
<<<<<<< HEAD
  CDP2
=======
  CDP2,
  TELEGRAM_BOT_API_KEY
>>>>>>> b2511cc8
} = process.env;

export {
  CDS1,
  CDS2,
  CDS3,
  CDO1,
  CDO2,
  CDO3,
  CDO4,
  CDP1,
  CDP2,
  PINATA_JWT,
  BOT_API_URL,
  ICP_MNEMONIC,
  CORS_ORIGINS,
  ABIS_VERSION,
  BUN_ENV as $B,
  BLACKLIST_IPS,
  INFURA_API_KEY,
  BOT_DATA_TOKEN,
  FRONTEND_TOKEN,
  ICP_CANISTER_ID,
  CHATIZALO_TOKEN,
  MANTECA_API_KEY,
  MANTECA_BASE_URL,
  THE_GRAPH_API_KEY,
  SIGNING_KEY as $P,
  GCP_BUCKET_BASE_URL,
<<<<<<< HEAD
=======
  TELEGRAM_BOT_API_KEY,
>>>>>>> b2511cc8
  CHATIZALO_PHONE_NUMBER,
  SEED_INTERNAL_SALT as $S,
  CHATTERPOINTS_WORDS_SEED,
  THE_GRAPH_EXTERNAL_DEPOSITS_URL
};

export const IS_DEVELOPMENT =
  BUN_ENV.toLowerCase() === 'development' || BUN_ENV.toLowerCase() === 'testing';
export const PORT = Number(envPort) || 3000;
export const MONGO_URI: string = envMongoUri ?? 'mongodb://localhost:27017/chatterpay';
export const DEFAULT_CHAIN_ID = Number(defaultChainId);

export const GCP_ABIs: ABIs = {
  ChatterPay: `${GCP_BUCKET_BASE_URL}/ABIs/${ABIS_VERSION}/ChatterPay.sol/ChatterPay.json`,
  ChatterPayWalletProxy: `${GCP_BUCKET_BASE_URL}/ABIs/${ABIS_VERSION}/ChatterPayWalletProxy.sol/ChatterPayWalletProxy.json`,
  ChatterPayWalletFactory: `${GCP_BUCKET_BASE_URL}/ABIs/${ABIS_VERSION}/ChatterPayWalletFactory.sol/ChatterPayWalletFactory.json`,
  ChatterPayNFT: `${GCP_BUCKET_BASE_URL}/ABIs/${ABIS_VERSION}/ChatterPayNFT.sol/ChatterPayNFT.json`,
  EntryPoint: `${GCP_BUCKET_BASE_URL}/ABIs/${ABIS_VERSION}/EntryPoint.sol/EntryPoint.json`,
  ERC20: `${GCP_BUCKET_BASE_URL}/ABIs/${ABIS_VERSION}/ERC20.sol/ERC20.json`,
  ChainlinkPriceFeed: `${GCP_BUCKET_BASE_URL}/ABIs/${ABIS_VERSION}/ChainlinkPriceFeed.sol/ChainlinkPriceFeed.json`,
  UniswapQuoterV2: `${GCP_BUCKET_BASE_URL}/ABIs/${ABIS_VERSION}/Uniswap.sol/QuoterV2.json`,
  UniswapRouter02: `${GCP_BUCKET_BASE_URL}/ABIs/${ABIS_VERSION}/Uniswap.sol/Router02.json`
};

export const LOCAL_ABIs: ABIs = {
  ChatterPay: `ChatterPay.sol/ChatterPay.json`,
  ChatterPayWalletProxy: `ChatterPayWalletProxy.sol/ChatterPayWalletProxy.json`,
  ChatterPayWalletFactory: `ChatterPayWalletFactory.sol/ChatterPayWalletFactory.json`,
  ChatterPayNFT: `ChatterPayNFT.sol/ChatterPayNFT.json`,
  EntryPoint: `EntryPoint.sol/EntryPoint.json`,
  ERC20: `ERC20.sol/ERC20.json`,
  ChainlinkPriceFeed: `ChainlinkPriceFeed.sol/ChainlinkPriceFeed.json`,
  UniswapQuoterV2: `Uniswap.sol/QuoterV2.json`,
  UniswapRouter02: `Uniswap.sol/Router02.json`
};

export const GCP_CHATTERPOINTS: CHATTERPOINTS = {
  Words: `${GCP_BUCKET_BASE_URL}/chatterpoints/words.json`
};

export const LOCAL_CHATTERPOINTS: CHATTERPOINTS = {
  Words: `words.json`
};

export const ABIS_READ_FROM = abisReadFrom.toLowerCase();
export const CHATTERPOINTS_WORDS_READ_FROM = chatterpointsWordsReadFrom.toLowerCase();
export const NFT_UPLOAD_IMAGE_ICP: boolean = envNftUploadImageIcp.toLowerCase() === 'true';
export const NFT_UPLOAD_IMAGE_IPFS: boolean = envNftUploadImageIpfs.toLowerCase() === 'true';
export const defaultNftImage = `${GCP_BUCKET_BASE_URL}/images/default_nft.png`;

export const PUSH_CHANNEL_ADDRESS = !pushChannelAddress.startsWith('0x')
  ? `0x${pushChannelAddress}`
  : pushChannelAddress;
export const PUSH_CHANNEL_PRIVATE_KEY = !pushChannelPrivateKey.startsWith('0x')
  ? `0x${pushChannelPrivateKey}`
  : pushChannelPrivateKey;
export const PUSH_ENABLED: boolean = pushEnabled.toLowerCase() === 'true';
export const ISSUER_TOKENS_ENABLED: boolean = issuerTokensEnabled.toLowerCase() === 'true';

export const BOT_NOTIFICATIONS_ENABLED: boolean = botNotificationsEnabled.toLowerCase() === 'true';
export const PUSH_NETWORK: string = pushNetwork;
export const PUSH_ENVIRONMENT: ENV = (pushEnvironment.toLowerCase() as ENV) || ENV.DEV;
export const CHATTERPAY_DOMAIN: string = `https://${IS_DEVELOPMENT ? 'dev.' : ''}chatterpay.net`;
export const CHATTERPAY_NFTS_SHARE_URL: string = `${CHATTERPAY_DOMAIN}/nfts/share`;
export const CURRENT_LOG_LEVEL: LogLevel = validLogLevels.includes(
  minorLogLevel.toLowerCase() as LogLevel
)
  ? (minorLogLevel.toLowerCase() as LogLevel)
  : 'error';

export const validLanguages: NotificationLanguage[] = [...notificationLanguages];
export const SETTINGS_NOTIFICATION_LANGUAGE_DEFAULT: NotificationLanguage = 'en';

export const GAMES_LANGUAGE_DEFAULT: gamesLanguage = 'en';

export const RESET_USER_OPERATION_THRESHOLD_MINUTES = 30;
export const GCP_CLOUD_TRACE_ENABLED: boolean = gcpCloudTraceEnabled.toLowerCase() === 'true';

export const FASTIFY_REFRESH_TOKENS_INTERVAL_MS: number = Number(fastifyRefreshNetworksIntervalMs);
export const FASTIFY_REFRESH_NETWORKS_INTERVAL_MS: number = Number(fastifyRefreshTokensIntervalMs);

export const WHATSAPP_API_URL = 'https://api.whatsapp.com';

export const MANTECA_MOCK_UPLOAD_DOCUMENTS_URL = 'https://upload.manteca.dev/file-upload-url';
export const INFURA_URL = 'https://mainnet.infura.io/v3';
export const BINANCE_API_URL = 'https://api.binance.us/api/v3';

export const CRIPTO_YA_URL: string = 'https://criptoya.com/api/ripio/USDT';
export const FIAT_CURRENCIES = ['UYU', 'ARS', 'BRL'];

export const ICP_URL = 'https://ic0.app';
export const PINATA_IPFS_URL = 'https://gateway.pinata.cloud/ipfs';

export const COMMON_REPLY_OPERATION_IN_PROGRESS =
  'The operation is being processed. We will notify you once it is completed or if any issues arise.';

export const COMMON_REPLY_WALLET_NOT_CREATED = `A wallet linked to your phone number hasn't been created yet. Please create one to continue with the operation.`;

export const CORS_ORIGINS_CHECK_POSTMAN: boolean = corsOriginsCheckPostman.toLowerCase() === 'true';
export const CORS_ORIGINS_EXCEPTIONS: string =
  '/metadata/opensea,/favicon.ico,/docs, /telegram/webhook';

export const COINGECKO_API_BASE_URL = 'https://api.coingecko.com/api/v3/simple/price';
export const TOKEN_IDS = ['usd-coin', 'tether', 'ethereum', 'bitcoin', 'wrapped-bitcoin', 'dai'];
export const RESULT_CURRENCIES = ['usd', 'ars', 'brl', 'uyu'];

export const SWAP_SLIPPAGE_CONFIG_STABLE = Number(slippage_config_stable);
export const SWAP_SLIPPAGE_CONFIG_DEFAULT = Number(slippage_config_default);
export const SWAP_SLIPPAGE_CONFIG_EXTRA = Number(slippage_config_extra);
export const SWAP_ZERO_FEE_MODE: boolean = swapZeroFeeMode.toLowerCase() === 'true';
export const SWAP_EXECUTE_SIMPLE: boolean = swapExecuteSimple.toLowerCase() === 'true';
export const SWAP_USE_QUOTER: boolean = swapUseQuoter.toLowerCase() === 'true';
export const SWAP_PRICE_THRESHOLD_PERCENT: number = Number(swapQuoteVsPricesFeedsThresholdPercent); // %

export const QUEUE_BUNDLER_INTERVAL = Number(queueBundlerInterval);
export const QUEUE_GAS_INTERVAL = Number(queueGasInterval);
export const QUEUE_CREATE_PROXY_INTERVAL = Number(queueCreateProxyInterval);
export const MAX_REQUESTS_PER_MINUTE = Number(maxRequestsPerMinute);

<<<<<<< HEAD
=======
export const TELEGRAM_WEBHOOK_PATH = '/telegram/webhook';

>>>>>>> b2511cc8
export const CACHE_OPENSEA_TTL = 300; // 5 min
export const CACHE_OPENSEA_CHECK_PERIOD = 600; // 10 min

export const CACHE_PRICE_TTL = 300; // 5 min
export const CACHE_PRICE_CHECK_PERIOD = 360; // 6 min

export const CACHE_ABI_TTL = 432000; // 5 days
export const CACHE_ABI_CHECK_PERIOD = 518400; // 6 days

export const CACHE_NOTIFICATION_TTL = 432000; // 5 days
export const CACHE_NOTIFICATION_CHECK_PERIOD = 518400; // 6 days

export const CACHE_TOR_TTL = 3600; // 1 hora
export const CACHE_TOR_CHECK_PERIOD = 3700; // 62 min

export const CACHE_COINGECKO_TTL = 60; // 1 min
export const CACHE_COINGECKO_CHECK_PERIOD = 120; // 2 min

export const CACHE_ERC20_DATA_TTL = 432000; // 5 days
export const CACHE_ERC20_DATA_CHECK_PERIOD = 518400; // 6 days

export const CACHE_CHATTERPOINTS_WORDS_TTL = 1728000; // 20 days
export const CACHE_CHATTERPOINTS_WORDS_CHECK_PERIOD = 1728600; // 20 days + 10 min<|MERGE_RESOLUTION|>--- conflicted
+++ resolved
@@ -71,12 +71,8 @@
   CDO3,
   CDO4,
   CDP1,
-<<<<<<< HEAD
-  CDP2
-=======
   CDP2,
   TELEGRAM_BOT_API_KEY
->>>>>>> b2511cc8
 } = process.env;
 
 export {
@@ -106,10 +102,7 @@
   THE_GRAPH_API_KEY,
   SIGNING_KEY as $P,
   GCP_BUCKET_BASE_URL,
-<<<<<<< HEAD
-=======
   TELEGRAM_BOT_API_KEY,
->>>>>>> b2511cc8
   CHATIZALO_PHONE_NUMBER,
   SEED_INTERNAL_SALT as $S,
   CHATTERPOINTS_WORDS_SEED,
@@ -229,11 +222,8 @@
 export const QUEUE_CREATE_PROXY_INTERVAL = Number(queueCreateProxyInterval);
 export const MAX_REQUESTS_PER_MINUTE = Number(maxRequestsPerMinute);
 
-<<<<<<< HEAD
-=======
 export const TELEGRAM_WEBHOOK_PATH = '/telegram/webhook';
 
->>>>>>> b2511cc8
 export const CACHE_OPENSEA_TTL = 300; // 5 min
 export const CACHE_OPENSEA_CHECK_PERIOD = 600; // 10 min
 
