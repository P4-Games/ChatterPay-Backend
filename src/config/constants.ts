--- conflicted
+++ resolved
@@ -42,18 +42,11 @@
   SWAP_SLIPPAGE_CONFIG_EXTRA: slippage_config_extra = 300,
   ABIS_READ_FROM: abisReadFrom = 'local',
   CHATIZALO_PHONE_NUMBER,
-<<<<<<< HEAD
-  QUEUE_BUNDLER_INTERVAL: queueBundlerInterval = 5000,
-  QUEUE_GAS_INTERVAL: queueGasInterval = 5000,
-  QUEUE_CREATE_PROXY_INTERVAL: queueCreateProxyInterval = 3000,
-  ISSUER_TOKENS_ENABLED: issuerTokensEnabled = 'false'
-=======
   QUEUE_BUNDLER_INTERVAL: queueBundlerInterval = 150,
   QUEUE_GAS_INTERVAL: queueGasInterval = 250,
   QUEUE_CREATE_PROXY_INTERVAL: queueCreateProxyInterval = 150,
   ISSUER_TOKENS_ENABLED: issuerTokensEnabled = 'false',
   MAX_REQUESTS_PER_MINUTE: maxRequestsPerMinute = 50
->>>>>>> 8fbe9b59
 } = process.env;
 
 export {
@@ -72,10 +65,7 @@
   CHATIZALO_TOKEN,
   MANTECA_API_KEY,
   MANTECA_BASE_URL,
-<<<<<<< HEAD
-=======
   SEED_INTERNAL_SALT,
->>>>>>> 8fbe9b59
   GCP_BUCKET_BASE_URL,
   CHATIZALO_PHONE_NUMBER
 };
@@ -135,13 +125,8 @@
   ? (minorLogLevel.toLowerCase() as LogLevel)
   : 'error';
 
-<<<<<<< HEAD
-export const validLanguages: Array<'en' | 'es' | 'pt'> = ['en', 'es', 'pt'];
-export const SETTINGS_NOTIFICATION_LANGUAGE_DFAULT: string = 'en';
-=======
 export const validLanguages: NotificationLanguage[] = [...notificationLanguages];
 export const SETTINGS_NOTIFICATION_LANGUAGE_DEFAULT: NotificationLanguage = 'en';
->>>>>>> 8fbe9b59
 
 export const RESET_USER_OPERATION_THRESHOLD_MINUTES = 30;
 export const GCP_CLOUD_TRACE_ENABLED: boolean = gcpCloudTraceEnabled.toLowerCase() === 'true';
@@ -181,9 +166,6 @@
 
 export const QUEUE_BUNDLER_INTERVAL = Number(queueBundlerInterval);
 export const QUEUE_GAS_INTERVAL = Number(queueGasInterval);
-<<<<<<< HEAD
-export const QUEUE_CREATE_PROXY_INTERVAL = Number(queueCreateProxyInterval);
-=======
 export const QUEUE_CREATE_PROXY_INTERVAL = Number(queueCreateProxyInterval);
 export const MAX_REQUESTS_PER_MINUTE = Number(maxRequestsPerMinute);
 
@@ -203,5 +185,4 @@
 export const CACHE_TOR_CHECK_PERIOD = 3700; // 62 min
 
 export const CACHE_COINGECKO_TTL = 60; // 1 min
-export const CACHE_COINGECKO_CHECK_PERIOD = 120; // 2 min
->>>>>>> 8fbe9b59
+export const CACHE_COINGECKO_CHECK_PERIOD = 120; // 2 min