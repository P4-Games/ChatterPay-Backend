import { model, Schema, Document } from 'mongoose';

export interface TokenLimitDetail {
  min: number;
  max: number;
}

export interface TokenOperationLimits {
  L1: TokenLimitDetail;
  L2: TokenLimitDetail;
}

export interface IToken extends Document {
  name: string;
  chain_id: number;
  decimals: number;
  logo: string;
  address: string;
  symbol: string;
  type: string;
  ramp_enabled: boolean;
  display_decimals: number;
<<<<<<< HEAD
=======
  display_symbol: string;
>>>>>>> 8fbe9b59
  operations_limits: {
    transfer: TokenOperationLimits;
    swap: TokenOperationLimits;
  };
}

const limitDetailSchema = new Schema<TokenLimitDetail>({
  min: { type: Number, required: true },
  max: { type: Number, required: true }
});

const operationLimitsSchema = new Schema<TokenOperationLimits>({
  L1: { type: limitDetailSchema, required: true },
  L2: { type: limitDetailSchema, required: true }
});

const tokenSchema = new Schema<IToken>({
  name: { type: String, required: true },
  chain_id: { type: Number, required: true },
  decimals: { type: Number, required: true },
  address: { type: String, required: true, unique: true },
  logo: { type: String, required: false },
  symbol: { type: String, required: true },
  type: { type: String, required: true },
  ramp_enabled: { type: Boolean, required: true },
  display_decimals: { type: Number, required: true },
<<<<<<< HEAD
=======
  display_symbol: { type: String, required: true },
>>>>>>> 8fbe9b59
  operations_limits: {
    transfer: { type: operationLimitsSchema, required: true },
    swap: { type: operationLimitsSchema, required: true }
  }
});

const Token = model<IToken>('Token', tokenSchema, 'tokens');

export default Token;<|MERGE_RESOLUTION|>--- conflicted
+++ resolved
@@ -20,10 +20,7 @@
   type: string;
   ramp_enabled: boolean;
   display_decimals: number;
-<<<<<<< HEAD
-=======
   display_symbol: string;
->>>>>>> 8fbe9b59
   operations_limits: {
     transfer: TokenOperationLimits;
     swap: TokenOperationLimits;
@@ -50,10 +47,7 @@
   type: { type: String, required: true },
   ramp_enabled: { type: Boolean, required: true },
   display_decimals: { type: Number, required: true },
-<<<<<<< HEAD
-=======
   display_symbol: { type: String, required: true },
->>>>>>> 8fbe9b59
   operations_limits: {
     transfer: { type: operationLimitsSchema, required: true },
     swap: { type: operationLimitsSchema, required: true }
