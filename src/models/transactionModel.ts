--- conflicted
+++ resolved
@@ -11,10 +11,7 @@
   fee: number;
   token: string;
   chain_id: number;
-<<<<<<< HEAD
-=======
   user_notes: string;
->>>>>>> be326b2d
 }
 
 const transactionSchema = new Schema<ITransaction>({
@@ -27,12 +24,8 @@
   amount: { type: Number, required: true },
   fee: { type: Number, required: true },
   token: { type: String, required: true },
-<<<<<<< HEAD
-  chain_id: { type: Number, required: true }
-=======
   chain_id: { type: Number, required: true },
   user_notes: { type: String, required: false }
->>>>>>> be326b2d
 });
 
 transactionSchema.index(
