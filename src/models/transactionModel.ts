--- conflicted
+++ resolved
@@ -21,10 +21,7 @@
   date: { type: Date, required: true },
   status: { type: String, required: true },
   amount: { type: Number, required: true },
-<<<<<<< HEAD
-=======
   fee: { type: Number, required: true },
->>>>>>> 47ba55cb
   token: { type: String, required: true },
   chain_id: { type: Number, required: true }
 });
