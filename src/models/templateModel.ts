import { model, Schema, Document } from 'mongoose';

export enum NotificationEnum {
  incoming_transfer = 'incoming_transfer',
<<<<<<< HEAD
=======
  incoming_transfer_external = 'incoming_transfer_external',
>>>>>>> 3f34f9f0
  swap = 'swap',
  mint = 'mint',
  outgoing_transfer = 'outgoing_transfer',
  wallet_creation = 'wallet_creation',
  wallet_already_exists = 'wallet_already_exists',
  user_balance_not_enough = 'user_balance_not_enough',
  no_valid_blockchain_conditions = 'no_valid_blockchain_conditions',
  internal_error = 'internal_error',
  concurrent_operation = 'concurrent_operation',
  daily_limit_reached = 'daily_limit_reached',
  amount_outside_limits = 'amount_outside_limits',
  aave_supply_created = 'aave_supply_created',
  aave_supply_info = 'aave_supply_info',
  aave_supply_info_no_data = 'aave_supply_info_no_data',
  aave_supply_modified = 'aave_supply_modified',
  chatterpoints_operation = 'chatterpoints_operation'
}

export interface LocalizedContentType {
  en: string;
  es: string;
  pt: string;
}

export interface NotificationTemplateType {
  title: LocalizedContentType;
  message: LocalizedContentType;
}

export interface NotificationTemplatesTypes {
  // @ts-expect-error 'mark as error'
  [key in NotificationEnum]: NotificationTemplateType;
}

export interface ITemplateSchema extends Document {
  notifications: {
    [key in NotificationEnum]: NotificationTemplateType;
  };
}

const localizedContentSchema = new Schema<LocalizedContentType>({
  en: { type: String, required: true },
  es: { type: String, required: true },
  pt: { type: String, required: true }
});

const notificationSchema = new Schema<NotificationTemplateType>({
  title: { type: localizedContentSchema, required: true },
  message: { type: localizedContentSchema, required: true }
});

const templateSchema = new Schema<ITemplateSchema>({
  notifications: {
    incoming_transfer: { type: notificationSchema, required: true },
<<<<<<< HEAD
=======
    incoming_transfer_external: { type: notificationSchema, required: true },
>>>>>>> 3f34f9f0
    swap: { type: notificationSchema, required: true },
    mint: { type: notificationSchema, required: true },
    outgoing_transfer: { type: notificationSchema, required: true },
    wallet_creation: { type: notificationSchema, required: true },
    wallet_already_exists: { type: notificationSchema, required: true },
    user_balance_not_enough: { type: notificationSchema, required: true },
    no_valid_blockchain_conditions: { type: notificationSchema, required: true },
    concurrent_operation: { type: notificationSchema, required: true },
    internal_error: { type: notificationSchema, required: true },
    daily_limit_reached: { type: notificationSchema, required: true },
    amount_outside_limits: { type: notificationSchema, required: true },
    aave_supply_created: { type: notificationSchema, required: true },
    aave_supply_modified: { type: notificationSchema, required: true },
    aave_supply_info: { type: notificationSchema, required: true },
    aave_supply_info_no_data: { type: notificationSchema, required: true },
    chatterpoints_operation: { type: notificationSchema, required: true }
  }
});

export const TemplateType = model<ITemplateSchema>('Template', templateSchema, 'templates');<|MERGE_RESOLUTION|>--- conflicted
+++ resolved
@@ -2,10 +2,7 @@
 
 export enum NotificationEnum {
   incoming_transfer = 'incoming_transfer',
-<<<<<<< HEAD
-=======
   incoming_transfer_external = 'incoming_transfer_external',
->>>>>>> 3f34f9f0
   swap = 'swap',
   mint = 'mint',
   outgoing_transfer = 'outgoing_transfer',
@@ -60,10 +57,7 @@
 const templateSchema = new Schema<ITemplateSchema>({
   notifications: {
     incoming_transfer: { type: notificationSchema, required: true },
-<<<<<<< HEAD
-=======
     incoming_transfer_external: { type: notificationSchema, required: true },
->>>>>>> 3f34f9f0
     swap: { type: notificationSchema, required: true },
     mint: { type: notificationSchema, required: true },
     outgoing_transfer: { type: notificationSchema, required: true },
