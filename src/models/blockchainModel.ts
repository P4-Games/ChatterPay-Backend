--- conflicted
+++ resolved
@@ -24,10 +24,7 @@
 
 export interface ExternalDeposits {
   lastBlockProcessed: number;
-<<<<<<< HEAD
-=======
   lastBlockTimestampProcessed: number;
->>>>>>> 3f34f9f0
   updatedAt: Date;
 }
 
@@ -101,10 +98,7 @@
 const externalDepositsSchema = new Schema<ExternalDeposits>(
   {
     lastBlockProcessed: { type: Number, required: true },
-<<<<<<< HEAD
-=======
     lastBlockTimestampProcessed: { type: Number, required: false },
->>>>>>> 3f34f9f0
     updatedAt: { type: Date, default: Date.now }
   },
   { _id: false }
