--- conflicted
+++ resolved
@@ -22,14 +22,11 @@
   L2: BlockchainLimitDetail;
 }
 
-<<<<<<< HEAD
-=======
 export interface ExternalDeposits {
   lastBlockProcessed: number;
   updatedAt: Date;
 }
 
->>>>>>> eee95020
 export interface IBlockchain extends Document {
   name: string;
   manteca_name: string;
@@ -41,10 +38,7 @@
   marketplaceOpenseaUrl: string;
   environment: string;
   supportsEIP1559: boolean;
-<<<<<<< HEAD
-=======
   externalDeposits: ExternalDeposits;
->>>>>>> eee95020
   contracts: {
     entryPoint: string;
     factoryAddress: string;
@@ -98,8 +92,6 @@
   L2: { type: limitDetailSchema, required: true }
 });
 
-<<<<<<< HEAD
-=======
 const externalDepositsSchema = new Schema<ExternalDeposits>(
   {
     lastBlockProcessed: { type: Number, required: true },
@@ -108,7 +100,6 @@
   { _id: false }
 );
 
->>>>>>> eee95020
 const blockchainSchema = new Schema<IBlockchain>({
   name: { type: String, required: true },
   manteca_name: { type: String, required: true },
@@ -120,10 +111,7 @@
   marketplaceOpenseaUrl: { type: String, required: true },
   environment: { type: String, required: true },
   supportsEIP1559: { type: Boolean, required: true },
-<<<<<<< HEAD
-=======
   externalDeposits: { type: externalDepositsSchema, required: true },
->>>>>>> eee95020
   contracts: {
     entryPoint: { type: String, required: false },
     factoryAddress: { type: String, required: false },
