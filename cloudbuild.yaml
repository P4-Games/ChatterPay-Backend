steps:
  - name: 'gcr.io/cloud-builders/npm'
    id: CreateEnv
    args: ['run', 'create-env']
    env:
      - BUN_ENV=${_BUN_ENV}
      - INFURA_API_KEY=${_INFURA_API_KEY}
      - MONGO_URI=${_MONGO_URI}
      - PINATA_JWT=${_PINATA_JWT}
      - ICP_CANISTER_ID=${_ICP_CANISTER_ID}
      - ICP_MNEMONIC=${_ICP_MNEMONIC}
      - BOT_API_URL=${_BOT_API_URL}
      - BOT_DATA_TOKEN=${_BOT_DATA_TOKEN}
      - NFT_UPLOAD_IMAGE_ICP=${_NFT_UPLOAD_IMAGE_ICP}
      - NFT_UPLOAD_IMAGE_IPFS=${_NFT_UPLOAD_IMAGE_IPFS}
      - GCP_BUCKET_BASE_URL=${_GCP_BUCKET_BASE_URL}
      - PUSH_ENABLED=${_PUSH_ENABLED}
      - PUSH_NETWORK=${_PUSH_NETWORK}
      - PUSH_ENVIRONMENT=${_PUSH_ENVIRONMENT}
      - PUSH_CHANNEL_ADDRESS=${_PUSH_CHANNEL_ADDRESS}
      - MINOR_LOG_LEVEL=${_MINOR_LOG_LEVEL}
      - MANTECA_BASE_URL=${_MANTECA_BASE_URL}
      - GCP_CLOUD_TRACE_ENABLED=${_GCP_CLOUD_TRACE_ENABLED}
      - CORS_ORIGINS=${_CORS_ORIGINS}
      - BLACKLIST_IPS=${_BLACKLIST_IPS}
      - DEFAULT_CHAIN_ID=${_DEFAULT_CHAIN_ID}
      - ABIS_VERSION=${_ABIS_VERSION}
      - CORS_ORIGINS_CHECK_POSTMAN=${_CORS_ORIGINS_CHECK_POSTMAN}
      - SWAP_SLIPPAGE_CONFIG_STABLE=${_SWAP_SLIPPAGE_CONFIG_STABLE}
      - SWAP_SLIPPAGE_CONFIG_DEFAULT=${_SWAP_SLIPPAGE_CONFIG_DEFAULT}
      - SWAP_SLIPPAGE_CONFIG_EXTRA=${_SWAP_SLIPPAGE_CONFIG_EXTRA}
      - ABIS_READ_FROM=${_ABIS_READ_FROM}
      - CHATIZALO_PHONE_NUMBER=${_CHATIZALO_PHONE_NUMBER}
      - QUEUE_BUNDLER_INTERVAL=${_QUEUE_BUNDLER_INTERVAL}
      - QUEUE_GAS_INTERVAL=${_QUEUE_GAS_INTERVAL}
      - QUEUE_CREATE_PROXY_INTERVAL=${_QUEUE_CREATE_PROXY_INTERVAL}
      - ISSUER_TOKENS_ENABLED=${_ISSUER_TOKENS_ENABLED}
      - MAX_REQUESTS_PER_MINUTE=${_MAX_REQUESTS_PER_MINUTE}
<<<<<<< HEAD
=======
      - THE_GRAPH_EXTERNAL_DEPOSITS_URL=${_THE_GRAPH_EXTERNAL_DEPOSITS_URL}
>>>>>>> 9d646635

    secretEnv: [
      'CHATIZALO_TOKEN', 
      'FRONTEND_TOKEN', 
      'SEED_INTERNAL_SALT', 
      'SIGNING_KEY',
      'PUSH_CHANNEL_PRIVATE_KEY',
      'MANTECA_API_KEY',
      'THE_GRAPH_API_KEY'
    ]

  - name: 'gcr.io/cloud-builders/docker'
    id: Build
    args: [
      'build',
      '--no-cache',
      '-t',
      '$_AR_HOSTNAME/$PROJECT_ID/cloud-run-source-deploy/$REPO_NAME/$_SERVICE_NAME:$COMMIT_SHA',
      '-f',
      'Dockerfile',
      '--build-arg',
      'BUN_ENV=${_BUN_ENV}',
      '--build-arg',
      'INFURA_API_KEY=${_INFURA_API_KEY}',
      '--build-arg',
      'MONGO_URI=${_MONGO_URI}',
      '--build-arg',
      'SEED_INTERNAL_SALT=$$SEED_INTERNAL_SALT',
      '--build-arg',
      'SIGNING_KEY=$$SIGNING_KEY',
      '--build-arg',
      'PINATA_JWT=${_PINATA_JWT}',
      '--build-arg',
      'ICP_CANISTER_ID=${_ICP_CANISTER_ID}',
      '--build-arg',
      'ICP_MNEMONIC=${_ICP_MNEMONIC}',
      '--build-arg',
      'BOT_API_URL=${_BOT_API_URL}',
      '--build-arg',
      'BOT_DATA_TOKEN=${_BOT_DATA_TOKEN}',
      '--build-arg',
      'NFT_UPLOAD_IMAGE_ICP=${_NFT_UPLOAD_IMAGE_ICP}',
      '--build-arg',
      'NFT_UPLOAD_IMAGE_IPFS=${_NFT_UPLOAD_IMAGE_IPFS}',
      '--build-arg',
      'GCP_BUCKET_BASE_URL=${_GCP_BUCKET_BASE_URL}',
      '--build-arg',
      'CHATIZALO_TOKEN=$$CHATIZALO_TOKEN',
      '--build-arg',
      'FRONTEND_TOKEN=$$FRONTEND_TOKEN',
      '--build-arg',
      'PUSH_ENABLED=${_PUSH_ENABLED}',
      '--build-arg',
      'PUSH_NETWORK=${_PUSH_NETWORK}',
      '--build-arg',
      'PUSH_ENVIRONMENT=${_PUSH_ENVIRONMENT}',
      '--build-arg',
      'PUSH_CHANNEL_ADDRESS=${_PUSH_CHANNEL_ADDRESS}',
      '--build-arg',
      'MINOR_LOG_LEVEL=${_MINOR_LOG_LEVEL}',
      '--build-arg',
      'PUSH_CHANNEL_PRIVATE_KEY=$$PUSH_CHANNEL_PRIVATE_KEY',
      '--build-arg',
      'MANTECA_API_KEY=$$MANTECA_API_KEY',
      '--build-arg',
      'MANTECA_BASE_URL=${_MANTECA_BASE_URL}',
      '--build-arg',
      'GCP_CLOUD_TRACE_ENABLED=${_GCP_CLOUD_TRACE_ENABLED}',
      '--build-arg',
      'CORS_ORIGINS=${_CORS_ORIGINS}',
      '--build-arg',
      'BLACKLIST_IPS=${_BLACKLIST_IPS}',
      '--build-arg',
      'DEFAULT_CHAIN_ID=${_DEFAULT_CHAIN_ID}',
      '--build-arg',
      'ABIS_VERSION=${_ABIS_VERSION}',
      '--build-arg',
      'CORS_ORIGINS_CHECK_POSTMAN=${_CORS_ORIGINS_CHECK_POSTMAN}',
      '--build-arg',
      'SWAP_SLIPPAGE_CONFIG_STABLE=${_SWAP_SLIPPAGE_CONFIG_STABLE}',
      '--build-arg',
      'SWAP_SLIPPAGE_CONFIG_DEFAULT=${_SWAP_SLIPPAGE_CONFIG_DEFAULT}',
      '--build-arg',
      'SWAP_SLIPPAGE_CONFIG_EXTRA=${_SWAP_SLIPPAGE_CONFIG_EXTRA}',
      '--build-arg',
      'ABIS_READ_FROM=${_ABIS_READ_FROM}',
      '--build-arg',
      'CHATIZALO_PHONE_NUMBER=${_CHATIZALO_PHONE_NUMBER}',
      '--build-arg',
      'QUEUE_BUNDLER_INTERVAL=${_QUEUE_BUNDLER_INTERVAL}',
      '--build-arg',
      'QUEUE_GAS_INTERVAL=${_QUEUE_GAS_INTERVAL}',
      '--build-arg',
      'QUEUE_CREATE_PROXY_INTERVAL=${_QUEUE_CREATE_PROXY_INTERVAL}',
      '--build-arg',
      'ISSUER_TOKENS_ENABLED=${_ISSUER_TOKENS_ENABLED}',
      '--build-arg',
      'MAX_REQUESTS_PER_MINUTE=${_MAX_REQUESTS_PER_MINUTE}',
<<<<<<< HEAD
=======
      '--build-arg',
      'THE_GRAPH_EXTERNAL_DEPOSITS_URL=${_THE_GRAPH_EXTERNAL_DEPOSITS_URL}',
      '--build-arg',
      'THE_GRAPH_API_KEY=$$THE_GRAPH_API_KEY',
>>>>>>> 9d646635
      '.'
    ]
    secretEnv: [
      'CHATIZALO_TOKEN', 
      'FRONTEND_TOKEN', 
      'SEED_INTERNAL_SALT', 
      'SIGNING_KEY',
      'PUSH_CHANNEL_PRIVATE_KEY',
      'MANTECA_API_KEY',
      'THE_GRAPH_API_KEY'
    ]

  - name: 'gcr.io/cloud-builders/docker'
    id: Push
    args: [
      'push',
      '$_AR_HOSTNAME/$PROJECT_ID/cloud-run-source-deploy/$REPO_NAME/$_SERVICE_NAME:$COMMIT_SHA',
    ]

  - name: 'gcr.io/cloud-builders/gcloud'
    id: Deploy
    entrypoint: gcloud
    args: [
      'run',
      'deploy',
      '$_SERVICE_NAME',
      '--platform',
      'managed',
      '--region',
      '$_DEPLOY_REGION',
      '--image',
      '$_AR_HOSTNAME/$PROJECT_ID/cloud-run-source-deploy/$REPO_NAME/$_SERVICE_NAME:$COMMIT_SHA',
      '--labels',
      'managed-by=gcp-cloud-build-deploy-cloud-run,commit-sha=$COMMIT_SHA,gcb-build-id=$BUILD_ID,gcb-trigger-id=$_TRIGGER_ID',
      '--quiet',
      '--allow-unauthenticated'
    ]

<<<<<<< HEAD
  - name: "bash"
    script: |
      #!/usr/bin/env bash
    secretEnv: [
      'CHATIZALO_TOKEN', 
      'FRONTEND_TOKEN', 
      'SEED_INTERNAL_SALT', 
      'SIGNING_KEY',
      'PUSH_CHANNEL_PRIVATE_KEY',
      'MANTECA_API_KEY'
    ]

=======
>>>>>>> 9d646635
availableSecrets:
  secretManager:
    - versionName: projects/$PROJECT_ID/secrets/${_CHATIZALO_TOKEN_SECRET_NAME}/versions/latest
      env: 'CHATIZALO_TOKEN'
    - versionName: projects/$PROJECT_ID/secrets/${_FRONTEND_TOKEN_SECRET_NAME}/versions/latest
      env: 'FRONTEND_TOKEN'
    - versionName: projects/$PROJECT_ID/secrets/${_SEED_INTERNAL_SALT_SECRET_NAME}/versions/latest
      env: 'SEED_INTERNAL_SALT'
    - versionName: projects/$PROJECT_ID/secrets/${_SIGNING_KEY_SECRET_NAME}/versions/latest
      env: 'SIGNING_KEY'
    - versionName: projects/$PROJECT_ID/secrets/${_PUSH_CHANNEL_PRIVATE_KEY_NAME}/versions/latest
      env: 'PUSH_CHANNEL_PRIVATE_KEY'
    - versionName: projects/$PROJECT_ID/secrets/${_MANTECA_API_KEY_NAME}/versions/latest
      env: 'MANTECA_API_KEY'
    - versionName: projects/$PROJECT_ID/secrets/${_THE_GRAPH_API_KEY_NAME}/versions/latest
      env: 'THE_GRAPH_API_KEY'

images:
  - $_AR_HOSTNAME/$PROJECT_ID/cloud-run-source-deploy/$REPO_NAME/$_SERVICE_NAME:$COMMIT_SHA

options:
  logging: CLOUD_LOGGING_ONLY<|MERGE_RESOLUTION|>--- conflicted
+++ resolved
@@ -36,10 +36,7 @@
       - QUEUE_CREATE_PROXY_INTERVAL=${_QUEUE_CREATE_PROXY_INTERVAL}
       - ISSUER_TOKENS_ENABLED=${_ISSUER_TOKENS_ENABLED}
       - MAX_REQUESTS_PER_MINUTE=${_MAX_REQUESTS_PER_MINUTE}
-<<<<<<< HEAD
-=======
       - THE_GRAPH_EXTERNAL_DEPOSITS_URL=${_THE_GRAPH_EXTERNAL_DEPOSITS_URL}
->>>>>>> 9d646635
 
     secretEnv: [
       'CHATIZALO_TOKEN', 
@@ -138,13 +135,10 @@
       'ISSUER_TOKENS_ENABLED=${_ISSUER_TOKENS_ENABLED}',
       '--build-arg',
       'MAX_REQUESTS_PER_MINUTE=${_MAX_REQUESTS_PER_MINUTE}',
-<<<<<<< HEAD
-=======
       '--build-arg',
       'THE_GRAPH_EXTERNAL_DEPOSITS_URL=${_THE_GRAPH_EXTERNAL_DEPOSITS_URL}',
       '--build-arg',
       'THE_GRAPH_API_KEY=$$THE_GRAPH_API_KEY',
->>>>>>> 9d646635
       '.'
     ]
     secretEnv: [
@@ -183,21 +177,6 @@
       '--allow-unauthenticated'
     ]
 
-<<<<<<< HEAD
-  - name: "bash"
-    script: |
-      #!/usr/bin/env bash
-    secretEnv: [
-      'CHATIZALO_TOKEN', 
-      'FRONTEND_TOKEN', 
-      'SEED_INTERNAL_SALT', 
-      'SIGNING_KEY',
-      'PUSH_CHANNEL_PRIVATE_KEY',
-      'MANTECA_API_KEY'
-    ]
-
-=======
->>>>>>> 9d646635
 availableSecrets:
   secretManager:
     - versionName: projects/$PROJECT_ID/secrets/${_CHATIZALO_TOKEN_SECRET_NAME}/versions/latest
