steps:
  - name: 'gcr.io/cloud-builders/npm'
    id: CreateEnv
    args: ['run', 'create-env']
    env:
      - BUN_ENV=${_BUN_ENV}
      - INFURA_API_KEY=${_INFURA_API_KEY}
      - MONGO_URI=${_MONGO_URI}
      - PINATA_JWT=${_PINATA_JWT}
      - ICP_CANISTER_ID=${_ICP_CANISTER_ID}
      - ICP_MNEMONIC=${_ICP_MNEMONIC}
      - BOT_API_URL=${_BOT_API_URL}
      - BOT_DATA_TOKEN=${_BOT_DATA_TOKEN}
      - NFT_UPLOAD_IMAGE_ICP=${_NFT_UPLOAD_IMAGE_ICP}
      - NFT_UPLOAD_IMAGE_IPFS=${_NFT_UPLOAD_IMAGE_IPFS}
      - GCP_BUCKET_BASE_URL=${_GCP_BUCKET_BASE_URL}
      - PUSH_ENABLED=${_PUSH_ENABLED}
      - PUSH_NETWORK=${_PUSH_NETWORK}
      - PUSH_ENVIRONMENT=${_PUSH_ENVIRONMENT}
      - PUSH_CHANNEL_ADDRESS=${_PUSH_CHANNEL_ADDRESS}
      - MINOR_LOG_LEVEL=${_MINOR_LOG_LEVEL}
      - MANTECA_BASE_URL=${_MANTECA_BASE_URL}
      - GCP_CLOUD_TRACE_ENABLED=${_GCP_CLOUD_TRACE_ENABLED}
      - CORS_ORIGINS=${_CORS_ORIGINS}
      - BLACKLIST_IPS=${_BLACKLIST_IPS}
      - DEFAULT_CHAIN_ID=${_DEFAULT_CHAIN_ID}
      - ABIS_VERSION=${_ABIS_VERSION}
      - CORS_ORIGINS_CHECK_POSTMAN=${_CORS_ORIGINS_CHECK_POSTMAN}
      - SWAP_SLIPPAGE_CONFIG_STABLE=${_SWAP_SLIPPAGE_CONFIG_STABLE}
      - SWAP_SLIPPAGE_CONFIG_DEFAULT=${_SWAP_SLIPPAGE_CONFIG_DEFAULT}
      - SWAP_SLIPPAGE_CONFIG_EXTRA=${_SWAP_SLIPPAGE_CONFIG_EXTRA}
      - SWAP_ZERO_FEE_MODE=${_SWAP_ZERO_FEE_MODE}
      - SWAP_EXECUTE_SIMPLE=${_SWAP_EXECUTE_SIMPLE}
      - SWAP_USE_QUOTER=${_SWAP_USE_QUOTER}
      - ABIS_READ_FROM=${_ABIS_READ_FROM}
      - CHATIZALO_PHONE_NUMBER=${_CHATIZALO_PHONE_NUMBER}
      - QUEUE_BUNDLER_INTERVAL=${_QUEUE_BUNDLER_INTERVAL}
      - QUEUE_GAS_INTERVAL=${_QUEUE_GAS_INTERVAL}
      - QUEUE_CREATE_PROXY_INTERVAL=${_QUEUE_CREATE_PROXY_INTERVAL}
      - ISSUER_TOKENS_ENABLED=${_ISSUER_TOKENS_ENABLED}
      - MAX_REQUESTS_PER_MINUTE=${_MAX_REQUESTS_PER_MINUTE}
      - THE_GRAPH_EXTERNAL_DEPOSITS_URL=${_THE_GRAPH_EXTERNAL_DEPOSITS_URL}
      - CHATTERPOINTS_WORDS_SEED=${_CHATTERPOINTS_WORDS_SEED}
      - CHATTERPOINTS_WORDS_READ_FROM=${_CHATTERPOINTS_WORDS_READ_FROM}
      - CDS1=${_CDS1}
      - CDS2=${_CDS2}
      - CDS3=${_CDS3}
      - CDO1=${_CDO1}
      - CDO2=${_CDO2}
      - CDO3=${_CDO3}
      - CDO4=${_CDO4}
      - CDP1=${_CDP1}
      - CDP2=${_CDP2}
<<<<<<< HEAD
=======
      - EXTERNAL_DEPOSITS_PROVIDER=${_EXTERNAL_DEPOSITS_PROVIDER}
      - ALCHEMY_VAR_WALLETS_ID=${_ALCHEMY_VAR_WALLETS_ID}
      - ALCHEMY_VAR_WALLETS_TOPIC_ID=${_ALCHEMY_VAR_WALLETS_TOPIC_ID}
      - ALCHEMY_VAR_TOKENS_ID=${_ALCHEMY_VAR_TOKENS_ID}
      - ALCHEMY_VALIDATE_WEBHOOK_HEADER_API_KEY=${_ALCHEMY_VALIDATE_WEBHOOK_HEADER_API_KEY}
>>>>>>> 3f34f9f0

    secretEnv: [
      'CHATIZALO_TOKEN',
      'FRONTEND_TOKEN',
      'SEED_INTERNAL_SALT',
      'SIGNING_KEY',
      'PUSH_CHANNEL_PRIVATE_KEY',
      'MANTECA_API_KEY',
      'THE_GRAPH_API_KEY',
<<<<<<< HEAD
      'TELEGRAM_BOT_API_KEY'
=======
      'TELEGRAM_BOT_API_KEY',
      'ALCHEMY_AUTH_TOKEN',
      'ALCHEMY_SIGNING_KEY',
      'ALCHEMY_WEBHOOK_HEADER_API_KEY'
>>>>>>> 3f34f9f0
    ]

  - name: 'gcr.io/cloud-builders/docker'
    id: Build
    args: [
      'build',
      '--no-cache',
      '-t',
      '$_AR_HOSTNAME/$PROJECT_ID/cloud-run-source-deploy/$REPO_NAME/$_SERVICE_NAME:$COMMIT_SHA',
      '-f',
      'Dockerfile',
      '--build-arg=BUN_ENV=${_BUN_ENV}',
      '--build-arg=INFURA_API_KEY=${_INFURA_API_KEY}',
      '--build-arg=MONGO_URI=${_MONGO_URI}',
      '--build-arg=SEED_INTERNAL_SALT=$$SEED_INTERNAL_SALT',
      '--build-arg=SIGNING_KEY=$$SIGNING_KEY',
      '--build-arg=PINATA_JWT=${_PINATA_JWT}',
      '--build-arg=ICP_CANISTER_ID=${_ICP_CANISTER_ID}',
      '--build-arg=ICP_MNEMONIC=${_ICP_MNEMONIC}',
      '--build-arg=BOT_API_URL=${_BOT_API_URL}',
      '--build-arg=BOT_DATA_TOKEN=${_BOT_DATA_TOKEN}',
      '--build-arg=NFT_UPLOAD_IMAGE_ICP=${_NFT_UPLOAD_IMAGE_ICP}',
      '--build-arg=NFT_UPLOAD_IMAGE_IPFS=${_NFT_UPLOAD_IMAGE_IPFS}',
      '--build-arg=GCP_BUCKET_BASE_URL=${_GCP_BUCKET_BASE_URL}',
      '--build-arg=CHATIZALO_TOKEN=$$CHATIZALO_TOKEN',
      '--build-arg=FRONTEND_TOKEN=$$FRONTEND_TOKEN',
      '--build-arg=PUSH_ENABLED=${_PUSH_ENABLED}',
      '--build-arg=PUSH_NETWORK=${_PUSH_NETWORK}',
      '--build-arg=PUSH_ENVIRONMENT=${_PUSH_ENVIRONMENT}',
      '--build-arg=PUSH_CHANNEL_ADDRESS=${_PUSH_CHANNEL_ADDRESS}',
      '--build-arg=MINOR_LOG_LEVEL=${_MINOR_LOG_LEVEL}',
      '--build-arg=PUSH_CHANNEL_PRIVATE_KEY=$$PUSH_CHANNEL_PRIVATE_KEY',
      '--build-arg=MANTECA_API_KEY=$$MANTECA_API_KEY',
      '--build-arg=MANTECA_BASE_URL=${_MANTECA_BASE_URL}',
      '--build-arg=GCP_CLOUD_TRACE_ENABLED=${_GCP_CLOUD_TRACE_ENABLED}',
      '--build-arg=CORS_ORIGINS=${_CORS_ORIGINS}',
      '--build-arg=BLACKLIST_IPS=${_BLACKLIST_IPS}',
      '--build-arg=DEFAULT_CHAIN_ID=${_DEFAULT_CHAIN_ID}',
      '--build-arg=ABIS_VERSION=${_ABIS_VERSION}',
      '--build-arg=CORS_ORIGINS_CHECK_POSTMAN=${_CORS_ORIGINS_CHECK_POSTMAN}',
      '--build-arg=SWAP_SLIPPAGE_CONFIG_STABLE=${_SWAP_SLIPPAGE_CONFIG_STABLE}',
      '--build-arg=SWAP_SLIPPAGE_CONFIG_DEFAULT=${_SWAP_SLIPPAGE_CONFIG_DEFAULT}',
      '--build-arg=SWAP_SLIPPAGE_CONFIG_EXTRA=${_SWAP_SLIPPAGE_CONFIG_EXTRA}',
      '--build-arg=SWAP_ZERO_FEE_MODE=${_SWAP_ZERO_FEE_MODE}',
      '--build-arg=SWAP_EXECUTE_SIMPLE=${_SWAP_EXECUTE_SIMPLE}',
      '--build-arg=SWAP_USE_QUOTER=${_SWAP_USE_QUOTER}',
      '--build-arg=ABIS_READ_FROM=${_ABIS_READ_FROM}',
      '--build-arg=CHATIZALO_PHONE_NUMBER=${_CHATIZALO_PHONE_NUMBER}',
      '--build-arg=QUEUE_BUNDLER_INTERVAL=${_QUEUE_BUNDLER_INTERVAL}',
      '--build-arg=QUEUE_GAS_INTERVAL=${_QUEUE_GAS_INTERVAL}',
      '--build-arg=QUEUE_CREATE_PROXY_INTERVAL=${_QUEUE_CREATE_PROXY_INTERVAL}',
      '--build-arg=ISSUER_TOKENS_ENABLED=${_ISSUER_TOKENS_ENABLED}',
      '--build-arg=MAX_REQUESTS_PER_MINUTE=${_MAX_REQUESTS_PER_MINUTE}',
      '--build-arg=THE_GRAPH_EXTERNAL_DEPOSITS_URL=${_THE_GRAPH_EXTERNAL_DEPOSITS_URL}',
      '--build-arg=THE_GRAPH_API_KEY=$$THE_GRAPH_API_KEY',
      '--build-arg=CHATTERPOINTS_WORDS_SEED=${_CHATTERPOINTS_WORDS_SEED}',
      '--build-arg=CHATTERPOINTS_WORDS_READ_FROM=${_CHATTERPOINTS_WORDS_READ_FROM}',
      '--build-arg=CDS1=${_CDS1}',
      '--build-arg=CDS2=${_CDS2}',
      '--build-arg=CDS3=${_CDS3}',
      '--build-arg=CDO1=${_CDO1}',
      '--build-arg=CDO2=${_CDO2}',
      '--build-arg=CDO3=${_CDO3}',
      '--build-arg=CDO4=${_CDO4}',
      '--build-arg=CDP1=${_CDP1}',
      '--build-arg=CDP2=${_CDP2}',
      '--build-arg=TELEGRAM_BOT_API_KEY=$$TELEGRAM_BOT_API_KEY',
<<<<<<< HEAD
=======
      '--build-arg=EXTERNAL_DEPOSITS_PROVIDER=${_EXTERNAL_DEPOSITS_PROVIDER}',
      '--build-arg=ALCHEMY_VAR_WALLETS_ID=${_ALCHEMY_VAR_WALLETS_ID}',
      '--build-arg=ALCHEMY_VAR_WALLETS_TOPIC_ID=${_ALCHEMY_VAR_WALLETS_TOPIC_ID}',
      '--build-arg=ALCHEMY_VAR_TOKENS_ID=${_ALCHEMY_VAR_TOKENS_ID}',
      '--build-arg=ALCHEMY_AUTH_TOKEN=$$ALCHEMY_AUTH_TOKEN',
      '--build-arg=ALCHEMY_SIGNING_KEY=$$ALCHEMY_SIGNING_KEY',
      '--build-arg=ALCHEMY_WEBHOOK_HEADER_API_KEY=$$ALCHEMY_WEBHOOK_HEADER_API_KEY',
      '--build-arg=ALCHEMY_VALIDATE_WEBHOOK_HEADER_API_KEY=${_ALCHEMY_VALIDATE_WEBHOOK_HEADER_API_KEY}',
>>>>>>> 3f34f9f0
      '.'
    ]
    secretEnv: [
      'CHATIZALO_TOKEN',
      'FRONTEND_TOKEN',
      'SEED_INTERNAL_SALT',
      'SIGNING_KEY',
      'PUSH_CHANNEL_PRIVATE_KEY',
      'MANTECA_API_KEY',
      'THE_GRAPH_API_KEY',
<<<<<<< HEAD
      'TELEGRAM_BOT_API_KEY'
=======
      'TELEGRAM_BOT_API_KEY',
      'ALCHEMY_AUTH_TOKEN',
      'ALCHEMY_SIGNING_KEY',
      'ALCHEMY_WEBHOOK_HEADER_API_KEY'
>>>>>>> 3f34f9f0
    ]

  - name: 'gcr.io/cloud-builders/docker'
    id: Push
    args: [
      'push',
      '$_AR_HOSTNAME/$PROJECT_ID/cloud-run-source-deploy/$REPO_NAME/$_SERVICE_NAME:$COMMIT_SHA',
    ]

  - name: 'gcr.io/cloud-builders/gcloud'
    id: Deploy
    entrypoint: gcloud
    args: [
      'run',
      'deploy',
      '$_SERVICE_NAME',
      '--platform',
      'managed',
      '--region',
      '$_DEPLOY_REGION',
      '--image',
      '$_AR_HOSTNAME/$PROJECT_ID/cloud-run-source-deploy/$REPO_NAME/$_SERVICE_NAME:$COMMIT_SHA',
      '--labels',
      'managed-by=gcp-cloud-build-deploy-cloud-run,commit-sha=$COMMIT_SHA,gcb-build-id=$BUILD_ID,gcb-trigger-id=$_TRIGGER_ID',
      '--quiet',
      '--allow-unauthenticated'
    ]

availableSecrets:
  secretManager:
    - versionName: projects/$PROJECT_ID/secrets/${_CHATIZALO_TOKEN_SECRET_NAME}/versions/latest
      env: 'CHATIZALO_TOKEN'
    - versionName: projects/$PROJECT_ID/secrets/${_FRONTEND_TOKEN_SECRET_NAME}/versions/latest
      env: 'FRONTEND_TOKEN'
    - versionName: projects/$PROJECT_ID/secrets/${_SEED_INTERNAL_SALT_SECRET_NAME}/versions/latest
      env: 'SEED_INTERNAL_SALT'
    - versionName: projects/$PROJECT_ID/secrets/${_SIGNING_KEY_SECRET_NAME}/versions/latest
      env: 'SIGNING_KEY'
    - versionName: projects/$PROJECT_ID/secrets/${_PUSH_CHANNEL_PRIVATE_KEY_NAME}/versions/latest
      env: 'PUSH_CHANNEL_PRIVATE_KEY'
    - versionName: projects/$PROJECT_ID/secrets/${_MANTECA_API_KEY_NAME}/versions/latest
      env: 'MANTECA_API_KEY'
    - versionName: projects/$PROJECT_ID/secrets/${_THE_GRAPH_API_KEY_NAME}/versions/latest
      env: 'THE_GRAPH_API_KEY'
    - versionName: projects/$PROJECT_ID/secrets/${_TELEGRAM_BOT_API_KEY_NAME}/versions/latest
      env: 'TELEGRAM_BOT_API_KEY'
<<<<<<< HEAD
=======
    - versionName: projects/$PROJECT_ID/secrets/${_ALCHEMY_AUTH_TOKEN_NAME}/versions/latest
      env: 'ALCHEMY_AUTH_TOKEN'
    - versionName: projects/$PROJECT_ID/secrets/${_ALCHEMY_SIGNING_KEY_NAME}/versions/latest
      env: 'ALCHEMY_SIGNING_KEY'
    - versionName: projects/$PROJECT_ID/secrets/${_ALCHEMY_WEBHOOK_HEADER_API_KEY_NAME}/versions/latest
      env: 'ALCHEMY_WEBHOOK_HEADER_API_KEY'

>>>>>>> 3f34f9f0
images:
  - $_AR_HOSTNAME/$PROJECT_ID/cloud-run-source-deploy/$REPO_NAME/$_SERVICE_NAME:$COMMIT_SHA

options:
  logging: CLOUD_LOGGING_ONLY<|MERGE_RESOLUTION|>--- conflicted
+++ resolved
@@ -51,14 +51,11 @@
       - CDO4=${_CDO4}
       - CDP1=${_CDP1}
       - CDP2=${_CDP2}
-<<<<<<< HEAD
-=======
       - EXTERNAL_DEPOSITS_PROVIDER=${_EXTERNAL_DEPOSITS_PROVIDER}
       - ALCHEMY_VAR_WALLETS_ID=${_ALCHEMY_VAR_WALLETS_ID}
       - ALCHEMY_VAR_WALLETS_TOPIC_ID=${_ALCHEMY_VAR_WALLETS_TOPIC_ID}
       - ALCHEMY_VAR_TOKENS_ID=${_ALCHEMY_VAR_TOKENS_ID}
       - ALCHEMY_VALIDATE_WEBHOOK_HEADER_API_KEY=${_ALCHEMY_VALIDATE_WEBHOOK_HEADER_API_KEY}
->>>>>>> 3f34f9f0
 
     secretEnv: [
       'CHATIZALO_TOKEN',
@@ -68,14 +65,10 @@
       'PUSH_CHANNEL_PRIVATE_KEY',
       'MANTECA_API_KEY',
       'THE_GRAPH_API_KEY',
-<<<<<<< HEAD
-      'TELEGRAM_BOT_API_KEY'
-=======
       'TELEGRAM_BOT_API_KEY',
       'ALCHEMY_AUTH_TOKEN',
       'ALCHEMY_SIGNING_KEY',
       'ALCHEMY_WEBHOOK_HEADER_API_KEY'
->>>>>>> 3f34f9f0
     ]
 
   - name: 'gcr.io/cloud-builders/docker'
@@ -143,8 +136,6 @@
       '--build-arg=CDP1=${_CDP1}',
       '--build-arg=CDP2=${_CDP2}',
       '--build-arg=TELEGRAM_BOT_API_KEY=$$TELEGRAM_BOT_API_KEY',
-<<<<<<< HEAD
-=======
       '--build-arg=EXTERNAL_DEPOSITS_PROVIDER=${_EXTERNAL_DEPOSITS_PROVIDER}',
       '--build-arg=ALCHEMY_VAR_WALLETS_ID=${_ALCHEMY_VAR_WALLETS_ID}',
       '--build-arg=ALCHEMY_VAR_WALLETS_TOPIC_ID=${_ALCHEMY_VAR_WALLETS_TOPIC_ID}',
@@ -153,7 +144,6 @@
       '--build-arg=ALCHEMY_SIGNING_KEY=$$ALCHEMY_SIGNING_KEY',
       '--build-arg=ALCHEMY_WEBHOOK_HEADER_API_KEY=$$ALCHEMY_WEBHOOK_HEADER_API_KEY',
       '--build-arg=ALCHEMY_VALIDATE_WEBHOOK_HEADER_API_KEY=${_ALCHEMY_VALIDATE_WEBHOOK_HEADER_API_KEY}',
->>>>>>> 3f34f9f0
       '.'
     ]
     secretEnv: [
@@ -164,14 +154,10 @@
       'PUSH_CHANNEL_PRIVATE_KEY',
       'MANTECA_API_KEY',
       'THE_GRAPH_API_KEY',
-<<<<<<< HEAD
-      'TELEGRAM_BOT_API_KEY'
-=======
       'TELEGRAM_BOT_API_KEY',
       'ALCHEMY_AUTH_TOKEN',
       'ALCHEMY_SIGNING_KEY',
       'ALCHEMY_WEBHOOK_HEADER_API_KEY'
->>>>>>> 3f34f9f0
     ]
 
   - name: 'gcr.io/cloud-builders/docker'
@@ -218,8 +204,6 @@
       env: 'THE_GRAPH_API_KEY'
     - versionName: projects/$PROJECT_ID/secrets/${_TELEGRAM_BOT_API_KEY_NAME}/versions/latest
       env: 'TELEGRAM_BOT_API_KEY'
-<<<<<<< HEAD
-=======
     - versionName: projects/$PROJECT_ID/secrets/${_ALCHEMY_AUTH_TOKEN_NAME}/versions/latest
       env: 'ALCHEMY_AUTH_TOKEN'
     - versionName: projects/$PROJECT_ID/secrets/${_ALCHEMY_SIGNING_KEY_NAME}/versions/latest
@@ -227,7 +211,6 @@
     - versionName: projects/$PROJECT_ID/secrets/${_ALCHEMY_WEBHOOK_HEADER_API_KEY_NAME}/versions/latest
       env: 'ALCHEMY_WEBHOOK_HEADER_API_KEY'
 
->>>>>>> 3f34f9f0
 images:
   - $_AR_HOSTNAME/$PROJECT_ID/cloud-run-source-deploy/$REPO_NAME/$_SERVICE_NAME:$COMMIT_SHA
 
