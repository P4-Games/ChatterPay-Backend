steps:
  - name: 'gcr.io/cloud-builders/npm'
    id: CreateEnv
    args: ['run', 'create-env']
    env:
      - BUN_ENV=${_BUN_ENV}
      - INFURA_API_KEY=${_INFURA_API_KEY}
      - MAX_FEE_PER_GAS=${_MAX_FEE_PER_GAS}
      - MAX_PRIORITY_FEE_PER_GAS=${_MAX_PRIORITY_FEE_PER_GAS}
      - VERIFICATION_GAS_LIMIT=${_VERIFICATION_GAS_LIMIT}
      - CALL_GAS_LIMIT=${_CALL_GAS_LIMIT}
      - PRE_VERIFICATION_GAS=${_PRE_VERIFICATION_GAS}
      - MONGO_URI=${_MONGO_URI}
      - PINATA_JWT=${_PINATA_JWT}
      - ICP_CANISTER_ID=${_ICP_CANISTER_ID}
      - ICP_MNEMONIC=${_ICP_MNEMONIC}
      - BOT_API_URL=${_BOT_API_URL}
      - BOT_DATA_TOKEN=${_BOT_DATA_TOKEN}
      - NFT_UPLOAD_IMAGE_ICP=${_NFT_UPLOAD_IMAGE_ICP}
      - NFT_UPLOAD_IMAGE_IPFS=${_NFT_UPLOAD_IMAGE_IPFS}
      - GCP_BUCKET_BASE_URL=${_GCP_BUCKET_BASE_URL}
      - PUSH_ENABLED=${_PUSH_ENABLED}
      - PUSH_NETWORK=${_PUSH_NETWORK}
      - PUSH_ENVIRONMENT=${_PUSH_ENVIRONMENT}
      - PUSH_CHANNEL_ADDRESS=${_PUSH_CHANNEL_ADDRESS}
      - MINOR_LOG_LEVEL=${_MINOR_LOG_LEVEL}
      - MANTECA_BASE_URL=${_MANTECA_BASE_URL}
      - GCP_CLOUD_TRACE_ENABLED=${_GCP_CLOUD_TRACE_ENABLED}
      - CORS_ORIGINS=${_CORS_ORIGINS}
      - BLACKLIST_IPS=${_BLACKLIST_IPS}
      - DEFAULT_CHAIN_ID=${_DEFAULT_CHAIN_ID}
      - ABIS_VERSION=${_ABIS_VERSION}
      - CORS_ORIGINS_CHECK_POSTMAN=${_CORS_ORIGINS_CHECK_POSTMAN}
<<<<<<< HEAD
      - SLIPPAGE_CONFIG_STABLE=${_SLIPPAGE_CONFIG_STABLE}
      - SLIPPAGE_CONFIG_DEFAULT=${_SLIPPAGE_CONFIG_DEFAULT}
      - SLIPPAGE_CONFIG_EXTRA=${_SLIPPAGE_CONFIG_EXTRA}
      - STABLE_TOKENS=${_STABLE_TOKENS}
=======
      - ABIS_READ_FROM=${_ABIS_READ_FROM}
>>>>>>> 917fbdd9

    secretEnv: [
      'CHATIZALO_TOKEN', 
      'FRONTEND_TOKEN', 
      'PRIVATE_KEY', 
      'SIGNING_KEY',
      'PUSH_CHANNEL_PRIVATE_KEY',
      'MANTECA_API_KEY'
    ]

  - name: 'gcr.io/cloud-builders/docker'
    id: Build
    args: [
      'build',
      '--no-cache',
      '-t',
      '$_AR_HOSTNAME/$PROJECT_ID/cloud-run-source-deploy/$REPO_NAME/$_SERVICE_NAME:$COMMIT_SHA',
      '-f',
      'Dockerfile',
      '--build-arg',
      'BUN_ENV=${_BUN_ENV}',
      '--build-arg',
      'INFURA_API_KEY=${_INFURA_API_KEY}',
      '--build-arg',
      'MAX_FEE_PER_GAS=${_MAX_FEE_PER_GAS}',
      '--build-arg',
      'MAX_PRIORITY_FEE_PER_GAS=${_MAX_PRIORITY_FEE_PER_GAS}',
      '--build-arg',
      'VERIFICATION_GAS_LIMIT=${_VERIFICATION_GAS_LIMIT}',
      '--build-arg',
      'CALL_GAS_LIMIT=${_CALL_GAS_LIMIT}',
      '--build-arg',
      'PRE_VERIFICATION_GAS=${_PRE_VERIFICATION_GAS}',
      '--build-arg',
      'MONGO_URI=${_MONGO_URI}',
      '--build-arg',
      'PRIVATE_KEY=$$PRIVATE_KEY',
      '--build-arg',
      'SIGNING_KEY=$$SIGNING_KEY',
      '--build-arg',
      'PINATA_JWT=${_PINATA_JWT}',
      '--build-arg',
      'ICP_CANISTER_ID=${_ICP_CANISTER_ID}',
      '--build-arg',
      'ICP_MNEMONIC=${_ICP_MNEMONIC}',
      '--build-arg',
      'BOT_API_URL=${_BOT_API_URL}',
      '--build-arg',
      'BOT_DATA_TOKEN=${_BOT_DATA_TOKEN}',
      '--build-arg',
      'NFT_UPLOAD_IMAGE_ICP=${_NFT_UPLOAD_IMAGE_ICP}',
      '--build-arg',
      'NFT_UPLOAD_IMAGE_IPFS=${_NFT_UPLOAD_IMAGE_IPFS}',
      '--build-arg',
      'GCP_BUCKET_BASE_URL=${_GCP_BUCKET_BASE_URL}',
      '--build-arg',
      'CHATIZALO_TOKEN=$$CHATIZALO_TOKEN',
      '--build-arg',
      'FRONTEND_TOKEN=$$FRONTEND_TOKEN',
      '--build-arg',
      'PUSH_ENABLED=${_PUSH_ENABLED}',
      '--build-arg',
      'PUSH_NETWORK=${_PUSH_NETWORK}',
      '--build-arg',
      'PUSH_ENVIRONMENT=${_PUSH_ENVIRONMENT}',
      '--build-arg',
      'PUSH_CHANNEL_ADDRESS=${_PUSH_CHANNEL_ADDRESS}',
      '--build-arg',
      'MINOR_LOG_LEVEL=${_MINOR_LOG_LEVEL}',
      '--build-arg',
      'PUSH_CHANNEL_PRIVATE_KEY=$$PUSH_CHANNEL_PRIVATE_KEY',
      '--build-arg',
      'MANTECA_API_KEY=$$MANTECA_API_KEY',
      '--build-arg',
      'MANTECA_BASE_URL=${_MANTECA_BASE_URL}',
      '--build-arg',
      'GCP_CLOUD_TRACE_ENABLED=${_GCP_CLOUD_TRACE_ENABLED}',
      '--build-arg',
      'CORS_ORIGINS=${_CORS_ORIGINS}',
      '--build-arg',
      'BLACKLIST_IPS=${_BLACKLIST_IPS}',
      '--build-arg',
      'DEFAULT_CHAIN_ID=${_DEFAULT_CHAIN_ID}',
      '--build-arg',
      'ABIS_VERSION=${_ABIS_VERSION}',
      '--build-arg',
      'CORS_ORIGINS_CHECK_POSTMAN=${_CORS_ORIGINS_CHECK_POSTMAN}',
      '--build-arg',
      'ABIS_READ_FROM=${_ABIS_READ_FROM}',
      '.'
    ]
    secretEnv: [
      'CHATIZALO_TOKEN', 
      'FRONTEND_TOKEN', 
      'PRIVATE_KEY', 
      'SIGNING_KEY',
      'PUSH_CHANNEL_PRIVATE_KEY',
      'MANTECA_API_KEY'
    ]

  - name: 'gcr.io/cloud-builders/docker'
    id: Push
    args: [
      'push',
      '$_AR_HOSTNAME/$PROJECT_ID/cloud-run-source-deploy/$REPO_NAME/$_SERVICE_NAME:$COMMIT_SHA',
    ]

  - name: 'gcr.io/cloud-builders/gcloud'
    id: Deploy
    entrypoint: gcloud
    args: [
      'run',
      'deploy',
      '$_SERVICE_NAME',
      '--platform',
      'managed',
      '--region',
      '$_DEPLOY_REGION',
      '--image',
      '$_AR_HOSTNAME/$PROJECT_ID/cloud-run-source-deploy/$REPO_NAME/$_SERVICE_NAME:$COMMIT_SHA',
      '--labels',
      'managed-by=gcp-cloud-build-deploy-cloud-run,commit-sha=$COMMIT_SHA,gcb-build-id=$BUILD_ID,gcb-trigger-id=$_TRIGGER_ID',
      '--quiet',
      '--allow-unauthenticated'
    ]

  - name: "bash"
    script: |
      #!/usr/bin/env bash
      echo "CHATIZALO_TOKEN en cloudbuild.yaml 1: $CHATIZALO_TOKEN"
      echo "FRONTEND_TOKEN en cloudbuild.yaml 2: $FRONTEND_TOKEN"
      echo "PRIVATE_KEY en cloudbuild.yaml 3: $PRIVATE_KEY"
      echo "SIGNING_KEY en cloudbuild.yaml 4: $SIGNING_KEY"
      echo "PUSH_CHANNEL_PRIVATE_KEY en cloudbuild.yaml 5: $PUSH_CHANNEL_PRIVATE_KEY"
      echo "MANTECA_API_KEY en cloudbuild.yaml 6: $MANTECA_API_KEY"
    secretEnv: [
      'CHATIZALO_TOKEN', 
      'FRONTEND_TOKEN', 
      'PRIVATE_KEY', 
      'SIGNING_KEY',
      'PUSH_CHANNEL_PRIVATE_KEY',
      'MANTECA_API_KEY'
    ]

availableSecrets:
  secretManager:
    - versionName: projects/$PROJECT_ID/secrets/${_CHATIZALO_TOKEN_SECRET_NAME}/versions/latest
      env: 'CHATIZALO_TOKEN'
    - versionName: projects/$PROJECT_ID/secrets/${_FRONTEND_TOKEN_SECRET_NAME}/versions/latest
      env: 'FRONTEND_TOKEN'
    - versionName: projects/$PROJECT_ID/secrets/${_PRIVATE_KEY_SECRET_NAME}/versions/latest
      env: 'PRIVATE_KEY'
    - versionName: projects/$PROJECT_ID/secrets/${_SIGNING_KEY_SECRET_NAME}/versions/latest
      env: 'SIGNING_KEY'
    - versionName: projects/$PROJECT_ID/secrets/${_PUSH_CHANNEL_PRIVATE_KEY_NAME}/versions/latest
      env: 'PUSH_CHANNEL_PRIVATE_KEY'
    - versionName: projects/$PROJECT_ID/secrets/${_MANTECA_API_KEY_NAME}/versions/latest
      env: 'MANTECA_API_KEY'

images:
  - $_AR_HOSTNAME/$PROJECT_ID/cloud-run-source-deploy/$REPO_NAME/$_SERVICE_NAME:$COMMIT_SHA

options:
  logging: CLOUD_LOGGING_ONLY<|MERGE_RESOLUTION|>--- conflicted
+++ resolved
@@ -31,14 +31,11 @@
       - DEFAULT_CHAIN_ID=${_DEFAULT_CHAIN_ID}
       - ABIS_VERSION=${_ABIS_VERSION}
       - CORS_ORIGINS_CHECK_POSTMAN=${_CORS_ORIGINS_CHECK_POSTMAN}
-<<<<<<< HEAD
       - SLIPPAGE_CONFIG_STABLE=${_SLIPPAGE_CONFIG_STABLE}
       - SLIPPAGE_CONFIG_DEFAULT=${_SLIPPAGE_CONFIG_DEFAULT}
       - SLIPPAGE_CONFIG_EXTRA=${_SLIPPAGE_CONFIG_EXTRA}
       - STABLE_TOKENS=${_STABLE_TOKENS}
-=======
       - ABIS_READ_FROM=${_ABIS_READ_FROM}
->>>>>>> 917fbdd9
 
     secretEnv: [
       'CHATIZALO_TOKEN', 
