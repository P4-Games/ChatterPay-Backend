--- conflicted
+++ resolved
@@ -59,12 +59,8 @@
       'SIGNING_KEY',
       'PUSH_CHANNEL_PRIVATE_KEY',
       'MANTECA_API_KEY',
-<<<<<<< HEAD
-      'THE_GRAPH_API_KEY'
-=======
       'THE_GRAPH_API_KEY',
       'TELEGRAM_BOT_API_KEY'
->>>>>>> b2511cc8
     ]
 
   - name: 'gcr.io/cloud-builders/docker'
@@ -131,10 +127,7 @@
       '--build-arg=CDO4=${_CDO4}',
       '--build-arg=CDP1=${_CDP1}',
       '--build-arg=CDP2=${_CDP2}',
-<<<<<<< HEAD
-=======
       '--build-arg=TELEGRAM_BOT_API_KEY=$$TELEGRAM_BOT_API_KEY',
->>>>>>> b2511cc8
       '.'
     ]
     secretEnv: [
@@ -144,12 +137,8 @@
       'SIGNING_KEY',
       'PUSH_CHANNEL_PRIVATE_KEY',
       'MANTECA_API_KEY',
-<<<<<<< HEAD
-      'THE_GRAPH_API_KEY'
-=======
       'THE_GRAPH_API_KEY',
       'TELEGRAM_BOT_API_KEY'
->>>>>>> b2511cc8
     ]
 
   - name: 'gcr.io/cloud-builders/docker'
@@ -194,12 +183,8 @@
       env: 'MANTECA_API_KEY'
     - versionName: projects/$PROJECT_ID/secrets/${_THE_GRAPH_API_KEY_NAME}/versions/latest
       env: 'THE_GRAPH_API_KEY'
-<<<<<<< HEAD
-
-=======
     - versionName: projects/$PROJECT_ID/secrets/${_TELEGRAM_BOT_API_KEY_NAME}/versions/latest
       env: 'TELEGRAM_BOT_API_KEY'
->>>>>>> b2511cc8
 images:
   - $_AR_HOSTNAME/$PROJECT_ID/cloud-run-source-deploy/$REPO_NAME/$_SERVICE_NAME:$COMMIT_SHA
 
