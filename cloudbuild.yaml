<<<<<<< HEAD
steps:
  # Para para generar un .env para que sea tomado por el step de build.
  # Las variables serán tomadas de la definición del "trigger",  
  # "variables de sustitución", en Google Cloud Build.
  # en gcp, se tiene que poner como nombre de cada variable, el unserscore 
  # como prefijo. Ejemplo: "_APP_ENV"
  #
  - name: 'gcr.io/cloud-builders/npm'
    id: CreateEnv
    args: ['run', 'create-env']
    env:
      - BUN_ENV=${_BUN_ENV}
      - ALCHEMY_API_KEY=${_ALCHEMY_API_KEY}
      - INFURA_API_KEY=${_INFURA_API_KEY}
      - MONGO_URI=${_MONGO_URI}
      - THRIDWEB_CLIENT_ID=${_THRIDWEB_CLIENT_ID}
      - THIRDWEB_CLIENT_SECRET=${_THIRDWEB_CLIENT_SECRET}
      - PRIVATE_KEY=${_PRIVATE_KEY}
      - SIGNING_KEY=${_SIGNING_KEY}
      - PINATA_JWT=${_PINATA_JWT}
      - GATEWAY_URL=${_GATEWAY_URL}
      - ICP_CANISTER_ID=${_ICP_CANISTER_ID}
      - ICP_MNEMONIC=${_ICP_MNEMONIC}
      - BOT_API_URL=${_BOT_API_URL}
      - BOT_DATA_TOKEN=${_BOT_DATA_TOKEN}
      - GCP_BUCKET_NAME=${_GCP_BUCKET_NAME}
      - GCP_KEYFILE_PATH=${_GCP_KEYFILE_PATH}

  # build the container images
  - name: "gcr.io/cloud-builders/docker"
    id: Build
    args: [
      "build", 
      "--no-cache", 
      "-t", 
      "$_AR_HOSTNAME/$PROJECT_ID/cloud-run-source-deploy/$REPO_NAME/$_SERVICE_NAME:$COMMIT_SHA",
      "-f", 
      "Dockerfile",
      "--build-arg", "BUN_ENV=${_BUN_ENV}",
      "--build-arg", "ALCHEMY_API_KEY=${_ALCHEMY_API_KEY}",
      "--build-arg", "INFURA_API_KEY=${_INFURA_API_KEY}",
      "--build-arg", "MONGO_URI=${_MONGO_URI}",
      "--build-arg", "THRIDWEB_CLIENT_ID=${_THRIDWEB_CLIENT_ID}",
      "--build-arg", "THIRDWEB_CLIENT_SECRET=${_THIRDWEB_CLIENT_SECRET}",
      "--build-arg", "PRIVATE_KEY=${_PRIVATE_KEY}",
      "--build-arg", "SIGNING_KEY=${_SIGNING_KEY}",
      "--build-arg", "PINATA_JWT=${_PINATA_JWT}",
      "--build-arg", "GATEWAY_URL=${_GATEWAY_URL}",
      "--build-arg", "ICP_CANISTER_ID=${_ICP_CANISTER_ID}",
      "--build-arg", "ICP_MNEMONIC=${_ICP_MNEMONIC}",
      "--build-arg", "BOT_API_URL=${_BOT_API_URL}",
      "--build-arg", "BOT_DATA_TOKEN=${_BOT_DATA_TOKEN}",
      "--build-arg", "GCP_BUCKET_NAME=${_GCP_BUCKET_NAME}",
      "--build-arg", "GCP_KEYFILE_PATH=${_GCP_KEYFILE_PATH}",
      "."
    ]

  # push the container images to Container Registry
  - name: "gcr.io/cloud-builders/docker"
    id: Push
    args: [
      "push", 
      "$_AR_HOSTNAME/$PROJECT_ID/cloud-run-source-deploy/$REPO_NAME/$_SERVICE_NAME:$COMMIT_SHA"
    ]

  # Deploy container images to Cloud Run
  - name: "gcr.io/cloud-builders/gcloud"
    id: Deploy
    entrypoint: gcloud
    args: [
      "run",
      "deploy",
      "$_SERVICE_NAME",
      "--platform",
      "managed",
      "--region",
      "$_DEPLOY_REGION",
      "--image",
      "$_AR_HOSTNAME/$PROJECT_ID/cloud-run-source-deploy/$REPO_NAME/$_SERVICE_NAME:$COMMIT_SHA",
      "--labels",
      "managed-by=gcp-cloud-build-deploy-cloud-run,commit-sha=$COMMIT_SHA,gcb-build-id=$BUILD_ID,gcb-trigger-id=$_TRIGGER_ID",
      "--quiet",
      "--allow-unauthenticated",
    ]
images:
  - $_AR_HOSTNAME/$PROJECT_ID/cloud-run-source-deploy/$REPO_NAME/$_SERVICE_NAME:$COMMIT_SHA

options:
  logging: CLOUD_LOGGING_ONLY
=======
steps:
    # Para para generar un .env para que sea tomado por el step de build.
    # Las variables serán tomadas de la definición del "trigger",
    # "variables de sustitución", en Google Cloud Build.
    # en gcp, se tiene que poner como nombre de cada variable, el unserscore
    # como prefijo. Ejemplo: "_APP_ENV"
    #
    - name: 'gcr.io/cloud-builders/npm'
      id: CreateEnv
      args: ['run', 'create-env']
      env:
          - BUN_ENV=${_BUN_ENV}
          - ALCHEMY_API_KEY=${_ALCHEMY_API_KEY}
          - INFURA_API_KEY=${_INFURA_API_KEY}
          - MONGO_URI=${_MONGO_URI}
          - THRIDWEB_CLIENT_ID=${_THRIDWEB_CLIENT_ID}
          - THIRDWEB_CLIENT_SECRET=${_THIRDWEB_CLIENT_SECRET}
          - PRIVATE_KEY=${_PRIVATE_KEY}
          - SIGNING_KEY=${_SIGNING_KEY}
          - PINATA_JWT=${_PINATA_JWT}
          - GATEWAY_URL=${_GATEWAY_URL}
          - ICP_CANISTER_ID=${_ICP_CANISTER_ID}
          - ICP_MNEMONIC=${_ICP_MNEMONIC}
          - BOT_API_URL=${_BOT_API_URL}
          - BOT_DATA_TOKEN=${_BOT_DATA_TOKEN}
          - NFT_UPLOAD_IMAGE_ICP=${_NFT_UPLOAD_IMAGE_ICP}
          - NFT_UPLOAD_IMAGE_IPFS=${_NFT_UPLOAD_IMAGE_IPFS}

    # build the container images
    - name: 'gcr.io/cloud-builders/docker'
      id: Build
      args:
          [
              'build',
              '--no-cache',
              '-t',
              '$_AR_HOSTNAME/$PROJECT_ID/cloud-run-source-deploy/$REPO_NAME/$_SERVICE_NAME:$COMMIT_SHA',
              '-f',
              'Dockerfile',
              '--build-arg',
              'BUN_ENV=${_BUN_ENV}',
              '--build-arg',
              'ALCHEMY_API_KEY=${_ALCHEMY_API_KEY}',
              '--build-arg',
              'INFURA_API_KEY=${_INFURA_API_KEY}',
              '--build-arg',
              'MONGO_URI=${_MONGO_URI}',
              '--build-arg',
              'THRIDWEB_CLIENT_ID=${_THRIDWEB_CLIENT_ID}',
              '--build-arg',
              'THIRDWEB_CLIENT_SECRET=${_THIRDWEB_CLIENT_SECRET}',
              '--build-arg',
              'PRIVATE_KEY=${_PRIVATE_KEY}',
              '--build-arg',
              'SIGNING_KEY=${_SIGNING_KEY}',
              '--build-arg',
              'PINATA_JWT=${_PINATA_JWT}',
              '--build-arg',
              'GATEWAY_URL=${_GATEWAY_URL}',
              '--build-arg',
              'ICP_CANISTER_ID=${_ICP_CANISTER_ID}',
              '--build-arg',
              'ICP_MNEMONIC=${_ICP_MNEMONIC}',
              '--build-arg',
              'BOT_API_URL=${_BOT_API_URL}',
              '--build-arg',
              'BOT_DATA_TOKEN=${_BOT_DATA_TOKEN}',
              '--build-arg',
              'NFT_UPLOAD_IMAGE_ICP=${_NFT_UPLOAD_IMAGE_ICP}',
              '--build-arg',
              'NFT_UPLOAD_IMAGE_IPFS=${_NFT_UPLOAD_IMAGE_IPFS}',
              '.',
          ]

    # push the container images to Container Registry
    - name: 'gcr.io/cloud-builders/docker'
      id: Push
      args:
          [
              'push',
              '$_AR_HOSTNAME/$PROJECT_ID/cloud-run-source-deploy/$REPO_NAME/$_SERVICE_NAME:$COMMIT_SHA',
          ]

    # Deploy container images to Cloud Run
    - name: 'gcr.io/cloud-builders/gcloud'
      id: Deploy
      entrypoint: gcloud
      args:
          [
              'run',
              'deploy',
              '$_SERVICE_NAME',
              '--platform',
              'managed',
              '--region',
              '$_DEPLOY_REGION',
              '--image',
              '$_AR_HOSTNAME/$PROJECT_ID/cloud-run-source-deploy/$REPO_NAME/$_SERVICE_NAME:$COMMIT_SHA',
              '--labels',
              'managed-by=gcp-cloud-build-deploy-cloud-run,commit-sha=$COMMIT_SHA,gcb-build-id=$BUILD_ID,gcb-trigger-id=$_TRIGGER_ID',
              '--quiet',
              '--allow-unauthenticated',
          ]
images:
    - $_AR_HOSTNAME/$PROJECT_ID/cloud-run-source-deploy/$REPO_NAME/$_SERVICE_NAME:$COMMIT_SHA

options:
    logging: CLOUD_LOGGING_ONLY
>>>>>>> 7a6bffdd
<|MERGE_RESOLUTION|>--- conflicted
+++ resolved
@@ -1,94 +1,3 @@
-<<<<<<< HEAD
-steps:
-  # Para para generar un .env para que sea tomado por el step de build.
-  # Las variables serán tomadas de la definición del "trigger",  
-  # "variables de sustitución", en Google Cloud Build.
-  # en gcp, se tiene que poner como nombre de cada variable, el unserscore 
-  # como prefijo. Ejemplo: "_APP_ENV"
-  #
-  - name: 'gcr.io/cloud-builders/npm'
-    id: CreateEnv
-    args: ['run', 'create-env']
-    env:
-      - BUN_ENV=${_BUN_ENV}
-      - ALCHEMY_API_KEY=${_ALCHEMY_API_KEY}
-      - INFURA_API_KEY=${_INFURA_API_KEY}
-      - MONGO_URI=${_MONGO_URI}
-      - THRIDWEB_CLIENT_ID=${_THRIDWEB_CLIENT_ID}
-      - THIRDWEB_CLIENT_SECRET=${_THIRDWEB_CLIENT_SECRET}
-      - PRIVATE_KEY=${_PRIVATE_KEY}
-      - SIGNING_KEY=${_SIGNING_KEY}
-      - PINATA_JWT=${_PINATA_JWT}
-      - GATEWAY_URL=${_GATEWAY_URL}
-      - ICP_CANISTER_ID=${_ICP_CANISTER_ID}
-      - ICP_MNEMONIC=${_ICP_MNEMONIC}
-      - BOT_API_URL=${_BOT_API_URL}
-      - BOT_DATA_TOKEN=${_BOT_DATA_TOKEN}
-      - GCP_BUCKET_NAME=${_GCP_BUCKET_NAME}
-      - GCP_KEYFILE_PATH=${_GCP_KEYFILE_PATH}
-
-  # build the container images
-  - name: "gcr.io/cloud-builders/docker"
-    id: Build
-    args: [
-      "build", 
-      "--no-cache", 
-      "-t", 
-      "$_AR_HOSTNAME/$PROJECT_ID/cloud-run-source-deploy/$REPO_NAME/$_SERVICE_NAME:$COMMIT_SHA",
-      "-f", 
-      "Dockerfile",
-      "--build-arg", "BUN_ENV=${_BUN_ENV}",
-      "--build-arg", "ALCHEMY_API_KEY=${_ALCHEMY_API_KEY}",
-      "--build-arg", "INFURA_API_KEY=${_INFURA_API_KEY}",
-      "--build-arg", "MONGO_URI=${_MONGO_URI}",
-      "--build-arg", "THRIDWEB_CLIENT_ID=${_THRIDWEB_CLIENT_ID}",
-      "--build-arg", "THIRDWEB_CLIENT_SECRET=${_THIRDWEB_CLIENT_SECRET}",
-      "--build-arg", "PRIVATE_KEY=${_PRIVATE_KEY}",
-      "--build-arg", "SIGNING_KEY=${_SIGNING_KEY}",
-      "--build-arg", "PINATA_JWT=${_PINATA_JWT}",
-      "--build-arg", "GATEWAY_URL=${_GATEWAY_URL}",
-      "--build-arg", "ICP_CANISTER_ID=${_ICP_CANISTER_ID}",
-      "--build-arg", "ICP_MNEMONIC=${_ICP_MNEMONIC}",
-      "--build-arg", "BOT_API_URL=${_BOT_API_URL}",
-      "--build-arg", "BOT_DATA_TOKEN=${_BOT_DATA_TOKEN}",
-      "--build-arg", "GCP_BUCKET_NAME=${_GCP_BUCKET_NAME}",
-      "--build-arg", "GCP_KEYFILE_PATH=${_GCP_KEYFILE_PATH}",
-      "."
-    ]
-
-  # push the container images to Container Registry
-  - name: "gcr.io/cloud-builders/docker"
-    id: Push
-    args: [
-      "push", 
-      "$_AR_HOSTNAME/$PROJECT_ID/cloud-run-source-deploy/$REPO_NAME/$_SERVICE_NAME:$COMMIT_SHA"
-    ]
-
-  # Deploy container images to Cloud Run
-  - name: "gcr.io/cloud-builders/gcloud"
-    id: Deploy
-    entrypoint: gcloud
-    args: [
-      "run",
-      "deploy",
-      "$_SERVICE_NAME",
-      "--platform",
-      "managed",
-      "--region",
-      "$_DEPLOY_REGION",
-      "--image",
-      "$_AR_HOSTNAME/$PROJECT_ID/cloud-run-source-deploy/$REPO_NAME/$_SERVICE_NAME:$COMMIT_SHA",
-      "--labels",
-      "managed-by=gcp-cloud-build-deploy-cloud-run,commit-sha=$COMMIT_SHA,gcb-build-id=$BUILD_ID,gcb-trigger-id=$_TRIGGER_ID",
-      "--quiet",
-      "--allow-unauthenticated",
-    ]
-images:
-  - $_AR_HOSTNAME/$PROJECT_ID/cloud-run-source-deploy/$REPO_NAME/$_SERVICE_NAME:$COMMIT_SHA
-
-options:
-  logging: CLOUD_LOGGING_ONLY
-=======
 steps:
     # Para para generar un .env para que sea tomado por el step de build.
     # Las variables serán tomadas de la definición del "trigger",
@@ -116,6 +25,8 @@
           - BOT_DATA_TOKEN=${_BOT_DATA_TOKEN}
           - NFT_UPLOAD_IMAGE_ICP=${_NFT_UPLOAD_IMAGE_ICP}
           - NFT_UPLOAD_IMAGE_IPFS=${_NFT_UPLOAD_IMAGE_IPFS}
+      - GCP_BUCKET_NAME=${_GCP_BUCKET_NAME}
+      - GCP_KEYFILE_PATH=${_GCP_KEYFILE_PATH}
 
     # build the container images
     - name: 'gcr.io/cloud-builders/docker'
@@ -156,6 +67,8 @@
               'BOT_API_URL=${_BOT_API_URL}',
               '--build-arg',
               'BOT_DATA_TOKEN=${_BOT_DATA_TOKEN}',
+      "--build-arg", "GCP_BUCKET_NAME=${_GCP_BUCKET_NAME}",
+      "--build-arg", "GCP_KEYFILE_PATH=${_GCP_KEYFILE_PATH}",
               '--build-arg',
               'NFT_UPLOAD_IMAGE_ICP=${_NFT_UPLOAD_IMAGE_ICP}',
               '--build-arg',
@@ -196,5 +109,4 @@
     - $_AR_HOSTNAME/$PROJECT_ID/cloud-run-source-deploy/$REPO_NAME/$_SERVICE_NAME:$COMMIT_SHA
 
 options:
-    logging: CLOUD_LOGGING_ONLY
->>>>>>> 7a6bffdd
+    logging: CLOUD_LOGGING_ONLY