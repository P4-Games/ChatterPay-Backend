steps:
  - name: 'gcr.io/cloud-builders/npm'
    id: CreateEnv
    args: ['run', 'create-env']
    env:
      - BUN_ENV=${_BUN_ENV}
      - INFURA_API_KEY=${_INFURA_API_KEY}
      - MONGO_URI=${_MONGO_URI}
      - PINATA_JWT=${_PINATA_JWT}
      - ICP_CANISTER_ID=${_ICP_CANISTER_ID}
      - ICP_MNEMONIC=${_ICP_MNEMONIC}
      - BOT_API_URL=${_BOT_API_URL}
      - BOT_DATA_TOKEN=${_BOT_DATA_TOKEN}
      - NFT_UPLOAD_IMAGE_ICP=${_NFT_UPLOAD_IMAGE_ICP}
      - NFT_UPLOAD_IMAGE_IPFS=${_NFT_UPLOAD_IMAGE_IPFS}
      - GCP_BUCKET_BASE_URL=${_GCP_BUCKET_BASE_URL}
      - PUSH_ENABLED=${_PUSH_ENABLED}
      - PUSH_NETWORK=${_PUSH_NETWORK}
      - PUSH_ENVIRONMENT=${_PUSH_ENVIRONMENT}
      - PUSH_CHANNEL_ADDRESS=${_PUSH_CHANNEL_ADDRESS}
      - MINOR_LOG_LEVEL=${_MINOR_LOG_LEVEL}
      - MANTECA_BASE_URL=${_MANTECA_BASE_URL}
      - GCP_CLOUD_TRACE_ENABLED=${_GCP_CLOUD_TRACE_ENABLED}
      - CORS_ORIGINS=${_CORS_ORIGINS}
      - BLACKLIST_IPS=${_BLACKLIST_IPS}
      - DEFAULT_CHAIN_ID=${_DEFAULT_CHAIN_ID}
      - ABIS_VERSION=${_ABIS_VERSION}
      - CORS_ORIGINS_CHECK_POSTMAN=${_CORS_ORIGINS_CHECK_POSTMAN}
      - SWAP_SLIPPAGE_CONFIG_STABLE=${_SWAP_SLIPPAGE_CONFIG_STABLE}
      - SWAP_SLIPPAGE_CONFIG_DEFAULT=${_SWAP_SLIPPAGE_CONFIG_DEFAULT}
      - SWAP_SLIPPAGE_CONFIG_EXTRA=${_SWAP_SLIPPAGE_CONFIG_EXTRA}
      - ABIS_READ_FROM=${_ABIS_READ_FROM}
      - CHATIZALO_PHONE_NUMBER=${_CHATIZALO_PHONE_NUMBER}
      - QUEUE_BUNDLER_INTERVAL=${_QUEUE_BUNDLER_INTERVAL}
      - QUEUE_GAS_INTERVAL=${_QUEUE_GAS_INTERVAL}
      - QUEUE_CREATE_PROXY_INTERVAL=${_QUEUE_CREATE_PROXY_INTERVAL}
      - ISSUER_TOKENS_ENABLED=${_ISSUER_TOKENS_ENABLED}
<<<<<<< HEAD
=======
      - MAX_REQUESTS_PER_MINUTE=${_MAX_REQUESTS_PER_MINUTE}
>>>>>>> 8fbe9b59

    secretEnv: [
      'CHATIZALO_TOKEN', 
      'FRONTEND_TOKEN', 
      'SEED_INTERNAL_SALT', 
      'SIGNING_KEY',
      'PUSH_CHANNEL_PRIVATE_KEY',
      'MANTECA_API_KEY'
    ]

  - name: 'gcr.io/cloud-builders/docker'
    id: Build
    args: [
      'build',
      '--no-cache',
      '-t',
      '$_AR_HOSTNAME/$PROJECT_ID/cloud-run-source-deploy/$REPO_NAME/$_SERVICE_NAME:$COMMIT_SHA',
      '-f',
      'Dockerfile',
      '--build-arg',
      'BUN_ENV=${_BUN_ENV}',
      '--build-arg',
      'INFURA_API_KEY=${_INFURA_API_KEY}',
      '--build-arg',
      'MONGO_URI=${_MONGO_URI}',
      '--build-arg',
      'SEED_INTERNAL_SALT=$$SEED_INTERNAL_SALT',
      '--build-arg',
      'SIGNING_KEY=$$SIGNING_KEY',
      '--build-arg',
      'PINATA_JWT=${_PINATA_JWT}',
      '--build-arg',
      'ICP_CANISTER_ID=${_ICP_CANISTER_ID}',
      '--build-arg',
      'ICP_MNEMONIC=${_ICP_MNEMONIC}',
      '--build-arg',
      'BOT_API_URL=${_BOT_API_URL}',
      '--build-arg',
      'BOT_DATA_TOKEN=${_BOT_DATA_TOKEN}',
      '--build-arg',
      'NFT_UPLOAD_IMAGE_ICP=${_NFT_UPLOAD_IMAGE_ICP}',
      '--build-arg',
      'NFT_UPLOAD_IMAGE_IPFS=${_NFT_UPLOAD_IMAGE_IPFS}',
      '--build-arg',
      'GCP_BUCKET_BASE_URL=${_GCP_BUCKET_BASE_URL}',
      '--build-arg',
      'CHATIZALO_TOKEN=$$CHATIZALO_TOKEN',
      '--build-arg',
      'FRONTEND_TOKEN=$$FRONTEND_TOKEN',
      '--build-arg',
      'PUSH_ENABLED=${_PUSH_ENABLED}',
      '--build-arg',
      'PUSH_NETWORK=${_PUSH_NETWORK}',
      '--build-arg',
      'PUSH_ENVIRONMENT=${_PUSH_ENVIRONMENT}',
      '--build-arg',
      'PUSH_CHANNEL_ADDRESS=${_PUSH_CHANNEL_ADDRESS}',
      '--build-arg',
      'MINOR_LOG_LEVEL=${_MINOR_LOG_LEVEL}',
      '--build-arg',
      'PUSH_CHANNEL_PRIVATE_KEY=$$PUSH_CHANNEL_PRIVATE_KEY',
      '--build-arg',
      'MANTECA_API_KEY=$$MANTECA_API_KEY',
      '--build-arg',
      'MANTECA_BASE_URL=${_MANTECA_BASE_URL}',
      '--build-arg',
      'GCP_CLOUD_TRACE_ENABLED=${_GCP_CLOUD_TRACE_ENABLED}',
      '--build-arg',
      'CORS_ORIGINS=${_CORS_ORIGINS}',
      '--build-arg',
      'BLACKLIST_IPS=${_BLACKLIST_IPS}',
      '--build-arg',
      'DEFAULT_CHAIN_ID=${_DEFAULT_CHAIN_ID}',
      '--build-arg',
      'ABIS_VERSION=${_ABIS_VERSION}',
      '--build-arg',
      'CORS_ORIGINS_CHECK_POSTMAN=${_CORS_ORIGINS_CHECK_POSTMAN}',
      '--build-arg',
      'SWAP_SLIPPAGE_CONFIG_STABLE=${_SWAP_SLIPPAGE_CONFIG_STABLE}',
      '--build-arg',
      'SWAP_SLIPPAGE_CONFIG_DEFAULT=${_SWAP_SLIPPAGE_CONFIG_DEFAULT}',
      '--build-arg',
      'SWAP_SLIPPAGE_CONFIG_EXTRA=${_SWAP_SLIPPAGE_CONFIG_EXTRA}',
      '--build-arg',
      'ABIS_READ_FROM=${_ABIS_READ_FROM}',
      '--build-arg',
      'CHATIZALO_PHONE_NUMBER=${_CHATIZALO_PHONE_NUMBER}',
      '--build-arg',
      'QUEUE_BUNDLER_INTERVAL=${_QUEUE_BUNDLER_INTERVAL}',
      '--build-arg',
      'QUEUE_GAS_INTERVAL=${_QUEUE_GAS_INTERVAL}',
      '--build-arg',
      'QUEUE_CREATE_PROXY_INTERVAL=${_QUEUE_CREATE_PROXY_INTERVAL}',
      '--build-arg',
      'ISSUER_TOKENS_ENABLED=${_ISSUER_TOKENS_ENABLED}',
<<<<<<< HEAD
=======
      '--build-arg',
      'MAX_REQUESTS_PER_MINUTE=${_MAX_REQUESTS_PER_MINUTE}',
>>>>>>> 8fbe9b59
      '.'

    ]
    secretEnv: [
      'CHATIZALO_TOKEN', 
      'FRONTEND_TOKEN', 
      'SEED_INTERNAL_SALT', 
      'SIGNING_KEY',
      'PUSH_CHANNEL_PRIVATE_KEY',
      'MANTECA_API_KEY'
    ]

  - name: 'gcr.io/cloud-builders/docker'
    id: Push
    args: [
      'push',
      '$_AR_HOSTNAME/$PROJECT_ID/cloud-run-source-deploy/$REPO_NAME/$_SERVICE_NAME:$COMMIT_SHA',
    ]

  - name: 'gcr.io/cloud-builders/gcloud'
    id: Deploy
    entrypoint: gcloud
    args: [
      'run',
      'deploy',
      '$_SERVICE_NAME',
      '--platform',
      'managed',
      '--region',
      '$_DEPLOY_REGION',
      '--image',
      '$_AR_HOSTNAME/$PROJECT_ID/cloud-run-source-deploy/$REPO_NAME/$_SERVICE_NAME:$COMMIT_SHA',
      '--labels',
      'managed-by=gcp-cloud-build-deploy-cloud-run,commit-sha=$COMMIT_SHA,gcb-build-id=$BUILD_ID,gcb-trigger-id=$_TRIGGER_ID',
      '--quiet',
      '--allow-unauthenticated'
    ]

  - name: "bash"
    script: |
      #!/usr/bin/env bash
    secretEnv: [
      'CHATIZALO_TOKEN', 
      'FRONTEND_TOKEN', 
      'SEED_INTERNAL_SALT', 
      'SIGNING_KEY',
      'PUSH_CHANNEL_PRIVATE_KEY',
      'MANTECA_API_KEY'
    ]

availableSecrets:
  secretManager:
    - versionName: projects/$PROJECT_ID/secrets/${_CHATIZALO_TOKEN_SECRET_NAME}/versions/latest
      env: 'CHATIZALO_TOKEN'
    - versionName: projects/$PROJECT_ID/secrets/${_FRONTEND_TOKEN_SECRET_NAME}/versions/latest
      env: 'FRONTEND_TOKEN'
    - versionName: projects/$PROJECT_ID/secrets/${_SEED_INTERNAL_SALT_SECRET_NAME}/versions/latest
      env: 'SEED_INTERNAL_SALT'
    - versionName: projects/$PROJECT_ID/secrets/${_SIGNING_KEY_SECRET_NAME}/versions/latest
      env: 'SIGNING_KEY'
    - versionName: projects/$PROJECT_ID/secrets/${_PUSH_CHANNEL_PRIVATE_KEY_NAME}/versions/latest
      env: 'PUSH_CHANNEL_PRIVATE_KEY'
    - versionName: projects/$PROJECT_ID/secrets/${_MANTECA_API_KEY_NAME}/versions/latest
      env: 'MANTECA_API_KEY'

images:
  - $_AR_HOSTNAME/$PROJECT_ID/cloud-run-source-deploy/$REPO_NAME/$_SERVICE_NAME:$COMMIT_SHA

options:
  logging: CLOUD_LOGGING_ONLY<|MERGE_RESOLUTION|>--- conflicted
+++ resolved
@@ -35,10 +35,7 @@
       - QUEUE_GAS_INTERVAL=${_QUEUE_GAS_INTERVAL}
       - QUEUE_CREATE_PROXY_INTERVAL=${_QUEUE_CREATE_PROXY_INTERVAL}
       - ISSUER_TOKENS_ENABLED=${_ISSUER_TOKENS_ENABLED}
-<<<<<<< HEAD
-=======
       - MAX_REQUESTS_PER_MINUTE=${_MAX_REQUESTS_PER_MINUTE}
->>>>>>> 8fbe9b59
 
     secretEnv: [
       'CHATIZALO_TOKEN', 
@@ -134,13 +131,9 @@
       'QUEUE_CREATE_PROXY_INTERVAL=${_QUEUE_CREATE_PROXY_INTERVAL}',
       '--build-arg',
       'ISSUER_TOKENS_ENABLED=${_ISSUER_TOKENS_ENABLED}',
-<<<<<<< HEAD
-=======
       '--build-arg',
       'MAX_REQUESTS_PER_MINUTE=${_MAX_REQUESTS_PER_MINUTE}',
->>>>>>> 8fbe9b59
       '.'
-
     ]
     secretEnv: [
       'CHATIZALO_TOKEN', 
