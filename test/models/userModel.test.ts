import mongoose from 'mongoose';
import { MongoMemoryServer } from 'mongodb-memory-server';
import { it, expect, describe, afterEach, beforeEach } from 'vitest';

import { IUser, UserModel, IUserWallet } from '../../src/models/userModel';
import { SETTINGS_NOTIFICATION_LANGUAGE_DEFAULT } from '../../src/config/constants';

describe('User Model', () => {
  let mongoServer: MongoMemoryServer;

  beforeEach(async () => {
    mongoServer = await MongoMemoryServer.create();
    const uri = mongoServer.getUri();

    await mongoose.disconnect();
    await mongoose.connect(uri, {});
  });

  afterEach(async () => {
    await mongoose.disconnect();
    await mongoServer.stop();
  });

  it('should create and save a User document successfully', async () => {
    const validUser: Partial<IUser> = {
      name: 'John Doe',
      email: 'john.doe@example.com',
      phone_number: '1234567890',
      photo: 'https://example.com/photo.jpg',
      code: 1234,
      wallets: [
        {
          wallet_proxy: '0xProxyAddress',
          wallet_eoa: '0xEoaAddress',
          created_with_chatterpay_proxy_address: '0xChatterpayProxyAddress',
<<<<<<< HEAD
=======
          alchemy_registered: false,
>>>>>>> 3f34f9f0
          chain_id: 1,
          status: 'active'
        } as IUserWallet
      ],
      settings: {
        notifications: {
          language: 'en'
        }
      },
      operations_in_progress: {
        transfer: 1,
        swap: 2,
        mint_nft: 3,
        mint_nft_copy: 4,
        withdraw_all: 5
      }
    };

    const user = new UserModel(validUser);
    const savedUser = await user.save();

    expect(savedUser._id).toBeDefined();
    expect(savedUser.name).toBe(validUser.name);
    expect(savedUser.email).toBe(validUser.email);
    expect(savedUser.phone_number).toBe(validUser.phone_number);
    expect(savedUser.wallets[0].wallet_proxy).toBe(validUser.wallets?.[0]?.wallet_proxy);
    expect(savedUser.settings?.notifications.language).toBe(
      validUser.settings?.notifications.language
    );
  });

  it('should fail to save a User without a phone number', async () => {
    const invalidUser: Partial<IUser> = {
      name: 'John Doe',
      email: 'john.doe@example.com',
      photo: 'https://example.com/photo.jpg'
    };

    const user = new UserModel(invalidUser);

    await expect(user.save()).rejects.toThrow(mongoose.Error.ValidationError);
  });

  it('should apply default values to optional fields', async () => {
    const validUser: Partial<IUser> = {
      phone_number: '1234567890'
    };

    const user = new UserModel(validUser);
    const savedUser = await user.save();

    expect(savedUser.wallets.length).toBe(0); // Default value for wallets
    expect(savedUser.settings?.notifications.language).toBe(SETTINGS_NOTIFICATION_LANGUAGE_DEFAULT); // Default language
    expect(savedUser.operations_in_progress?.transfer).toBe(0); // Default operation values
    expect(savedUser.operations_in_progress?.swap).toBe(0);
    expect(savedUser.operations_in_progress?.mint_nft).toBe(0);
    expect(savedUser.operations_in_progress?.mint_nft_copy).toBe(0);
    expect(savedUser.operations_in_progress?.withdraw_all).toBe(0);
  });

  it('should allow multiple wallets', async () => {
    const validUser: Partial<IUser> = {
      phone_number: '1234567890',
      wallets: [
        {
          wallet_proxy: '0xProxy1',
          wallet_eoa: '0xEoa1',
          created_with_chatterpay_proxy_address: '0xChatterpayProxyAddress1',
<<<<<<< HEAD
=======
          alchemy_registered: false,
>>>>>>> 3f34f9f0
          chain_id: 1,
          status: 'active'
        } as IUserWallet,
        {
          wallet_proxy: '0xProxy2',
          wallet_eoa: '0xEoa2',
          created_with_chatterpay_proxy_address: '0xChatterpayProxyAddress2',
<<<<<<< HEAD
=======
          alchemy_registered: false,
>>>>>>> 3f34f9f0
          chain_id: 2,
          status: 'inactive'
        } as IUserWallet
      ]
    };

    const user = new UserModel(validUser);
    const savedUser = await user.save();

    expect(savedUser.wallets.length).toBe(2);
    expect(savedUser.wallets[0].wallet_proxy).toBe('0xProxy1');
    expect(savedUser.wallets[1].status).toBe('inactive');
  });
});<|MERGE_RESOLUTION|>--- conflicted
+++ resolved
@@ -33,10 +33,7 @@
           wallet_proxy: '0xProxyAddress',
           wallet_eoa: '0xEoaAddress',
           created_with_chatterpay_proxy_address: '0xChatterpayProxyAddress',
-<<<<<<< HEAD
-=======
           alchemy_registered: false,
->>>>>>> 3f34f9f0
           chain_id: 1,
           status: 'active'
         } as IUserWallet
@@ -105,10 +102,7 @@
           wallet_proxy: '0xProxy1',
           wallet_eoa: '0xEoa1',
           created_with_chatterpay_proxy_address: '0xChatterpayProxyAddress1',
-<<<<<<< HEAD
-=======
           alchemy_registered: false,
->>>>>>> 3f34f9f0
           chain_id: 1,
           status: 'active'
         } as IUserWallet,
@@ -116,10 +110,7 @@
           wallet_proxy: '0xProxy2',
           wallet_eoa: '0xEoa2',
           created_with_chatterpay_proxy_address: '0xChatterpayProxyAddress2',
-<<<<<<< HEAD
-=======
           alchemy_registered: false,
->>>>>>> 3f34f9f0
           chain_id: 2,
           status: 'inactive'
         } as IUserWallet
