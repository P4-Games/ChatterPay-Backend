import mongoose from 'mongoose';
import { MongoMemoryServer } from 'mongodb-memory-server';
import { it, expect, describe, afterEach, beforeEach } from 'vitest';

import Transaction, { ITransaction } from '../../src/models/transactionModel';

describe('Transaction Model', () => {
  let mongoServer: MongoMemoryServer;

  beforeEach(async () => {
    mongoServer = await MongoMemoryServer.create();
    const uri = mongoServer.getUri();

    await mongoose.disconnect();
    await mongoose.connect(uri, {});
    await Transaction.syncIndexes(); // Ensures unique indexes
  });

  afterEach(async () => {
    await mongoose.disconnect();
    if (mongoServer) {
      await mongoServer.stop();
    }
  });

  it('should create and save a Transaction document successfully', async () => {
    const validTransaction: Partial<ITransaction> = {
      trx_hash: '0x1234567890abcdef1234567890abcdef1234567890abcdef1234567890abcdef',
      wallet_from: '0xFromWallet',
      wallet_to: '0xToWallet',
      type: 'transfer',
      date: new Date(),
      status: 'completed',
      amount: 100.5,
<<<<<<< HEAD
=======
      fee: 0.5,
>>>>>>> 47ba55cb
      token: 'ETH',
      chain_id: 1
    };

    const transaction = new Transaction(validTransaction);
    const savedTransaction = await transaction.save();

    expect(savedTransaction._id).toBeDefined();
    expect(savedTransaction.trx_hash).toBe(validTransaction.trx_hash);
    expect(savedTransaction.wallet_from).toBe(validTransaction.wallet_from);
    expect(savedTransaction.wallet_to).toBe(validTransaction.wallet_to);
    expect(savedTransaction.type).toBe(validTransaction.type);
    expect(savedTransaction.date).toBeInstanceOf(Date);
    expect(savedTransaction.status).toBe(validTransaction.status);
    expect(savedTransaction.amount).toBe(validTransaction.amount);
    expect(savedTransaction.token).toBe(validTransaction.token);
    expect(savedTransaction.chain_id).toBe(validTransaction.chain_id);
  });

  it('should fail to save a Transaction without required fields', async () => {
    const invalidTransaction: Partial<ITransaction> = {
      wallet_from: '0xFromWallet',
      wallet_to: '0xToWallet',
      type: 'transfer'
      // Missing required fields: trx_hash, date, status, amount, token, chain_id
    };

    const transaction = new Transaction(invalidTransaction);

    await expect(transaction.save()).rejects.toThrow(mongoose.Error.ValidationError);
  });

  it('should fail if trx_hash is not unique', async () => {
    const transactionData: Partial<ITransaction> = {
      trx_hash: '0xUniqueHash',
      wallet_from: '0xFromWallet',
      wallet_to: '0xToWallet',
      type: 'transfer',
      date: new Date(),
      status: 'completed',
      amount: 50.0,
<<<<<<< HEAD
=======
      fee: 0.5,
>>>>>>> 47ba55cb
      token: 'ETH',
      chain_id: 1
    };

    const duplicateTransactionData: Partial<ITransaction> = {
      trx_hash: '0xUniqueHash', // Duplicate trx_hash
      wallet_from: '0xAnotherWallet',
      wallet_to: '0xAnotherWallet',
      type: 'transfer',
      date: new Date(),
      status: 'pending',
      amount: 75.0,
<<<<<<< HEAD
=======
      fee: 0.5,
>>>>>>> 47ba55cb
      token: 'BTC',
      chain_id: 1
    };

    const transaction1 = new Transaction(transactionData);
    await transaction1.save();

    const transaction2 = new Transaction(duplicateTransactionData);

    try {
      await transaction2.save();
    } catch (error: unknown) {
      if (error instanceof mongoose.mongo.MongoServerError) {
        // Assert that the error is due to a duplicate key
        expect(error.code).toBe(11000); // Duplicate key error code
        expect(error.message).toContain('E11000 duplicate key error');
      } else {
        throw error; // Re-throw unexpected errors
      }
    }
  });

  it('should allow a Transaction with a large amount', async () => {
    const validTransaction: Partial<ITransaction> = {
      trx_hash: '0xHashForLargeAmount',
      wallet_from: '0xLargeFromWallet',
      wallet_to: '0xLargeToWallet',
      type: 'transfer',
      date: new Date(),
      status: 'completed',
      amount: 1000000000.0, // Large amount
<<<<<<< HEAD
=======
      fee: 0.5,
>>>>>>> 47ba55cb
      token: 'USDT',
      chain_id: 1
    };

    const transaction = new Transaction(validTransaction);
    const savedTransaction = await transaction.save();

    expect(savedTransaction.amount).toBe(1000000000.0);
  });
});<|MERGE_RESOLUTION|>--- conflicted
+++ resolved
@@ -32,10 +32,7 @@
       date: new Date(),
       status: 'completed',
       amount: 100.5,
-<<<<<<< HEAD
-=======
       fee: 0.5,
->>>>>>> 47ba55cb
       token: 'ETH',
       chain_id: 1
     };
@@ -77,10 +74,7 @@
       date: new Date(),
       status: 'completed',
       amount: 50.0,
-<<<<<<< HEAD
-=======
       fee: 0.5,
->>>>>>> 47ba55cb
       token: 'ETH',
       chain_id: 1
     };
@@ -93,10 +87,7 @@
       date: new Date(),
       status: 'pending',
       amount: 75.0,
-<<<<<<< HEAD
-=======
       fee: 0.5,
->>>>>>> 47ba55cb
       token: 'BTC',
       chain_id: 1
     };
@@ -128,10 +119,7 @@
       date: new Date(),
       status: 'completed',
       amount: 1000000000.0, // Large amount
-<<<<<<< HEAD
-=======
       fee: 0.5,
->>>>>>> 47ba55cb
       token: 'USDT',
       chain_id: 1
     };
