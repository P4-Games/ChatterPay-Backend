--- conflicted
+++ resolved
@@ -43,10 +43,7 @@
       supportsEIP1559: true,
       externalDeposits: {
         lastBlockProcessed: 123456,
-<<<<<<< HEAD
-=======
         lastBlockTimestampProcessed: 1760101394,
->>>>>>> 3f34f9f0
         updatedAt: new Date()
       },
       contracts: {
