import mongoose from 'mongoose';
import { MongoMemoryServer } from 'mongodb-memory-server';
import { it, expect, describe, afterEach, beforeEach } from 'vitest';

import Token, { IToken } from '../../src/models/tokenModel';

describe('Token Model', () => {
  let mongoServer: MongoMemoryServer;

  beforeEach(async () => {
    mongoServer = await MongoMemoryServer.create();
    const uri = mongoServer.getUri();

    await mongoose.disconnect();
    await mongoose.connect(uri, {});
    await Token.syncIndexes(); // Ensures unique indexes in the in-memory database
  });

  afterEach(async () => {
    await mongoose.disconnect();
    await mongoServer.stop();
  });

  it('should create and save a Token document successfully with operations limits', async () => {
    const validToken: Partial<IToken> = {
      name: 'Wrapped Ether',
      chain_id: 1,
      decimals: 18,
      display_decimals: 2,
<<<<<<< HEAD
=======
      display_symbol: 'ETH',
>>>>>>> 8fbe9b59
      address: '0xC02aaA39b223FE8D0A0e5C4F27eAD9083C756Cc2',
      logo: 'https://etherscan.io/token/images/weth_32.png',
      symbol: 'WETH',
      type: 'variable',
      ramp_enabled: false,
      operations_limits: {
        transfer: {
          L1: { min: 2, max: 1000 },
          L2: { min: 2, max: 1000 }
        },
        swap: {
          L1: { min: 2, max: 1000 },
          L2: { min: 2, max: 1000 }
        }
      }
    };

    const token = new Token(validToken);
    const savedToken = await token.save();

    expect(savedToken._id).toBeDefined();
    expect(savedToken.name).toBe(validToken.name);
    expect(savedToken.operations_limits.transfer.L1.min).toBe(2);
    expect(savedToken.operations_limits.transfer.L1.max).toBe(1000);
    expect(savedToken.operations_limits.swap.L2.min).toBe(2);
    expect(savedToken.operations_limits.swap.L2.max).toBe(1000);
  });

  it('should fail to save without required fields', async () => {
    const invalidToken: Partial<IToken> = {
      name: 'Missing Address',
      chain_id: 1,
      decimals: 18,
      logo: 'https://example.com/logo.png',
      symbol: 'MISS'
    };

    const token = new Token(invalidToken);

    await expect(token.save()).rejects.toThrow(mongoose.Error.ValidationError);
  });

  it('should allow the logo field to be empty', async () => {
    const validToken: Partial<IToken> = {
      name: 'No Logo Token',
      chain_id: 1,
      decimals: 6,
      display_decimals: 2,
<<<<<<< HEAD
=======
      display_symbol: 'USDT',
>>>>>>> 8fbe9b59
      address: '0x1234567890abcdef1234567890abcdef12345678',
      symbol: 'NOLOGO',
      type: 'stable',
      ramp_enabled: true,
      operations_limits: {
        transfer: {
          L1: { min: 2, max: 1000 },
          L2: { min: 2, max: 1000 }
        },
        swap: {
          L1: { min: 2, max: 1000 },
          L2: { min: 2, max: 1000 }
        }
      }
    };

    const token = new Token(validToken);
    const savedToken = await token.save();

    expect(savedToken.logo).toBeUndefined();
    expect(savedToken.symbol).toBe('NOLOGO');
  });

  it('should fail if address is not unique (duplicate address)', async () => {
    const tokenData: Partial<IToken> = {
      name: 'First Token',
      chain_id: 1,
      decimals: 18,
      display_decimals: 2,
<<<<<<< HEAD
=======
      display_symbol: 'ETH',
>>>>>>> 8fbe9b59
      address: '0x1234567890abcdef1234567890abcdef12345678',
      logo: 'https://example.com/logo1.png',
      symbol: 'TOKEN1',
      type: 'variable',
      ramp_enabled: false,
      operations_limits: {
        transfer: {
          L1: { min: 2, max: 1000 },
          L2: { min: 2, max: 1000 }
        },
        swap: {
          L1: { min: 2, max: 1000 },
          L2: { min: 2, max: 1000 }
        }
      }
    };

    const duplicateTokenData: Partial<IToken> = {
      name: 'Duplicate Token',
      chain_id: 1,
      decimals: 18,
      display_decimals: 2,
<<<<<<< HEAD
=======
      display_symbol: 'ETH',
>>>>>>> 8fbe9b59
      address: '0x1234567890abcdef1234567890abcdef12345678', // Duplicate address
      logo: 'https://example.com/logo2.png',
      symbol: 'TOKEN2',
      type: 'variable',
      ramp_enabled: false,
      operations_limits: {
        transfer: {
          L1: { min: 2, max: 1000 },
          L2: { min: 2, max: 1000 }
        },
        swap: {
          L1: { min: 2, max: 1000 },
          L2: { min: 2, max: 1000 }
        }
      }
    };

    const token1 = new Token(tokenData);
    await token1.save();

    const token2 = new Token(duplicateTokenData);

    try {
      await token2.save();
    } catch (error: unknown) {
      if (error instanceof mongoose.mongo.MongoServerError) {
        // Verifies the duplicate key error
        expect(error.code).toBe(11000);
        expect(error.message).toContain('E11000 duplicate key error');
      } else {
        // Rethrow unexpected errors
        throw error;
      }
    }
  });
});<|MERGE_RESOLUTION|>--- conflicted
+++ resolved
@@ -27,10 +27,7 @@
       chain_id: 1,
       decimals: 18,
       display_decimals: 2,
-<<<<<<< HEAD
-=======
       display_symbol: 'ETH',
->>>>>>> 8fbe9b59
       address: '0xC02aaA39b223FE8D0A0e5C4F27eAD9083C756Cc2',
       logo: 'https://etherscan.io/token/images/weth_32.png',
       symbol: 'WETH',
@@ -79,10 +76,7 @@
       chain_id: 1,
       decimals: 6,
       display_decimals: 2,
-<<<<<<< HEAD
-=======
       display_symbol: 'USDT',
->>>>>>> 8fbe9b59
       address: '0x1234567890abcdef1234567890abcdef12345678',
       symbol: 'NOLOGO',
       type: 'stable',
@@ -112,10 +106,7 @@
       chain_id: 1,
       decimals: 18,
       display_decimals: 2,
-<<<<<<< HEAD
-=======
       display_symbol: 'ETH',
->>>>>>> 8fbe9b59
       address: '0x1234567890abcdef1234567890abcdef12345678',
       logo: 'https://example.com/logo1.png',
       symbol: 'TOKEN1',
@@ -138,10 +129,7 @@
       chain_id: 1,
       decimals: 18,
       display_decimals: 2,
-<<<<<<< HEAD
-=======
       display_symbol: 'ETH',
->>>>>>> 8fbe9b59
       address: '0x1234567890abcdef1234567890abcdef12345678', // Duplicate address
       logo: 'https://example.com/logo2.png',
       symbol: 'TOKEN2',
