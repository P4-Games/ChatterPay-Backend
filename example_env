  # RPC Keys
  INFURA_API_KEY=

  # Database
  MONGO_URI=

  # Blockchain Keys
  PRIVATE_KEY=
  SIGNING_KEY=

  # IPFS
  PINATA_JWT=

  # ICP
  ICP_CANISTER_ID=
  ICP_MNEMONIC=

  # BOT
  BOT_NOTIFICATIONS_ENABLED= true | false
  BOT_API_URL=
  BOT_DATA_TOKEN=

  # Upload NFT image
  NFT_UPLOAD_IMAGE_ICP=
  NFT_UPLOAD_IMAGE_IPFS=

  # GCP Bucket
  GCP_BUCKET_BASE_URL=

  # Tokens
  FRONTEND_TOKEN=
  CHATIZALO_TOKEN=

  # Push Protocol Notifications
  PUSH_CHANNEL_ADDRESS=
  PUSH_CHANNEL_PRIVATE_KEY=
<<<<<<< HEAD
  PUSH_ENABLED= true | false
=======
  PUSH_ENABLED=true | false
>>>>>>> 47ba55cb
  PUSH_NETWORK= 11155111 | 421614 | 42161
  PUSH_ENVIRONMENT= dev | staging | prod

  # Logging
  MINOR_LOG_LEVEL= 'trace' | 'debug' | 'info' | 'warn' | 'error' | 'fatal'

  # Ramp (Manteca)
  MANTECA_BASE_URL='https://sandbox.manteca.dev/crypto/v1'
  MANTECA_API_KEY= ''

  # Dev Stuffs
<<<<<<< HEAD
  GCP_CLOUD_TRACE_ENABLED= true | false
=======
  GCP_CLOUD_TRACE_ENABLED=true | false
>>>>>>> 47ba55cb

  # Security
  CORS_ORIGINS='*'
  CORS_ORIGINS_CHECK_POSTMAN=true | false
  BLACKLIST_IPS=''

  # Network
  DEFAULT_CHAIN_ID=421614

  # Swap
  SWAP_SLIPPAGE_CONFIG_STABLE=300
  SWAP_SLIPPAGE_CONFIG_DEFAULT=500
  SWAP_SLIPPAGE_CONFIG_EXTRA=300

  # Contracts
  ABIS_VERSION=v1.0.0 | v1.0.1 | v2.0.0
  ABIS_READ_FROM='local' | 'gcp'

  # Chatizalo
  CHATIZALO_PHONE_NUMBER=

  # Queue Configuration
  QUEUE_BUNDLER_INTERVAL=5000
  QUEUE_GAS_INTERVAL=5000
  QUEUE_CREATE_PROXY_INTERVAL=5000

<<<<<<< HEAD
=======
  # Issuer Tokens in Sandbox Env
  ISSUER_TOKENS_ENABLED=true | false

>>>>>>> 47ba55cb
  # Swap debug scripts (only for local env, optional)
  RPC_URL='https://arbitrum-sepolia.infura.io/v3/'
  TOKEN_IN='0xE9C723D01393a437bac13CE8f925A5bc8E1c335c' # WETH Arbitrum Sepolia
  TOKEN_OUT='0xe6B817E31421929403040c3e42A6a5C5D2958b4A' # USDT Arbitrum Sepolia
  AMOUNT='1'
  RECIPIENT='0x56b1f585c1a08dad9fcfe38ab2c8f8ee1620bdd4'
  FACTORY_ADDRESS='0xeCD34e3CB296Ed7c4a875290d49217f2C7cFf95b'
  CHATTERPAY_ADDRESS='0xBc5a2FE45C825BB091075664cae88914FB3f73f0'
  PROXY_ADDRESS='0x56b1f585c1a08dad9fcfe38ab2c8f8ee1620bdd4'
  OWNER_ADDRESS='0xe54b48f8caf88a08849dcdde3d3d41cd6d7ab369'

<|MERGE_RESOLUTION|>--- conflicted
+++ resolved
@@ -34,11 +34,7 @@
   # Push Protocol Notifications
   PUSH_CHANNEL_ADDRESS=
   PUSH_CHANNEL_PRIVATE_KEY=
-<<<<<<< HEAD
-  PUSH_ENABLED= true | false
-=======
   PUSH_ENABLED=true | false
->>>>>>> 47ba55cb
   PUSH_NETWORK= 11155111 | 421614 | 42161
   PUSH_ENVIRONMENT= dev | staging | prod
 
@@ -50,11 +46,7 @@
   MANTECA_API_KEY= ''
 
   # Dev Stuffs
-<<<<<<< HEAD
-  GCP_CLOUD_TRACE_ENABLED= true | false
-=======
   GCP_CLOUD_TRACE_ENABLED=true | false
->>>>>>> 47ba55cb
 
   # Security
   CORS_ORIGINS='*'
@@ -81,12 +73,9 @@
   QUEUE_GAS_INTERVAL=5000
   QUEUE_CREATE_PROXY_INTERVAL=5000
 
-<<<<<<< HEAD
-=======
   # Issuer Tokens in Sandbox Env
   ISSUER_TOKENS_ENABLED=true | false
 
->>>>>>> 47ba55cb
   # Swap debug scripts (only for local env, optional)
   RPC_URL='https://arbitrum-sepolia.infura.io/v3/'
   TOKEN_IN='0xE9C723D01393a437bac13CE8f925A5bc8E1c335c' # WETH Arbitrum Sepolia
