--- conflicted
+++ resolved
@@ -45,13 +45,10 @@
   MANTECA_BASE_URL='https://sandbox.manteca.dev/crypto/v1'
   MANTECA_API_KEY= ''
 
-<<<<<<< HEAD
-=======
   # The Graph API
   THE_GRAPH_EXTERNAL_DEPOSITS_URL='https://gateway.thegraph.com/api/subgraphs/id/....some_id....'
   THE_GRAPH_API_KEY=''
 
->>>>>>> 9d646635
   # Dev Stuffs
   GCP_CLOUD_TRACE_ENABLED=true | false
 
